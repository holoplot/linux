--- conflicted
+++ resolved
@@ -280,11 +280,7 @@
 	if (realname == NULL || filename == NULL || linkname == NULL)
 		goto out_free;
 
-<<<<<<< HEAD
-	len = snprintf(filename, size, "%s%s%s",
-=======
 	len = scnprintf(filename, size, "%s%s%s",
->>>>>>> c16fa4f2
 		       debugdir, is_kallsyms ? "/" : "", realname);
 	if (mkdir_p(filename, 0755))
 		goto out_free;
@@ -299,11 +295,7 @@
 			goto out_free;
 	}
 
-<<<<<<< HEAD
-	len = snprintf(linkname, size, "%s/.build-id/%.2s",
-=======
 	len = scnprintf(linkname, size, "%s/.build-id/%.2s",
->>>>>>> c16fa4f2
 		       debugdir, sbuild_id);
 
 	if (access(linkname, X_OK) && mkdir_p(linkname, 0755))
