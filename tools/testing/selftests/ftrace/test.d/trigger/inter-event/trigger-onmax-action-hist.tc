#!/bin/sh
# SPDX-License-Identifier: GPL-2.0
# description: event trigger - test inter-event histogram trigger onmax action
# requires: set_event synthetic_events events/sched/sched_process_fork/hist

fail() { #msg
    echo $1
    exit_fail
}

<<<<<<< HEAD
if [ ! -f set_event ]; then
    echo "event tracing is not supported"
    exit_unsupported
fi

if [ ! -f synthetic_events ]; then
    echo "synthetic event is not supported"
    exit_unsupported
fi

if [ ! -f events/sched/sched_process_fork/hist ]; then
    echo "hist trigger is not supported"
    exit_unsupported
fi

=======
>>>>>>> 84569f32
echo "Test create synthetic event"

echo 'wakeup_latency  u64 lat pid_t pid char comm[16]' > synthetic_events
if [ ! -d events/synthetic/wakeup_latency ]; then
    fail "Failed to create wakeup_latency synthetic event"
fi

echo "Test onmax action"

echo 'hist:keys=pid:ts0=common_timestamp.usecs if comm=="ping"' >> events/sched/sched_waking/trigger
echo 'hist:keys=next_pid:wakeup_lat=common_timestamp.usecs-$ts0:onmax($wakeup_lat).save(next_comm,prev_pid,prev_prio,prev_comm) if next_comm=="ping"' >> events/sched/sched_switch/trigger

ping $LOCALHOST -c 3
if ! grep -q "max:" events/sched/sched_switch/hist; then
    fail "Failed to create onmax action inter-event histogram"
fi

exit 0<|MERGE_RESOLUTION|>--- conflicted
+++ resolved
@@ -8,24 +8,6 @@
     exit_fail
 }
 
-<<<<<<< HEAD
-if [ ! -f set_event ]; then
-    echo "event tracing is not supported"
-    exit_unsupported
-fi
-
-if [ ! -f synthetic_events ]; then
-    echo "synthetic event is not supported"
-    exit_unsupported
-fi
-
-if [ ! -f events/sched/sched_process_fork/hist ]; then
-    echo "hist trigger is not supported"
-    exit_unsupported
-fi
-
-=======
->>>>>>> 84569f32
 echo "Test create synthetic event"
 
 echo 'wakeup_latency  u64 lat pid_t pid char comm[16]' > synthetic_events
