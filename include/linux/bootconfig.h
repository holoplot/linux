--- conflicted
+++ resolved
@@ -35,17 +35,10 @@
  * The checksum will be used with the BOOTCONFIG_MAGIC and the size for
  * embedding the bootconfig in the initrd image.
  */
-<<<<<<< HEAD
-static inline __init u32 xbc_calc_checksum(void *data, u32 size)
-{
-	unsigned char *p = data;
-	u32 ret = 0;
-=======
 static inline __init uint32_t xbc_calc_checksum(void *data, uint32_t size)
 {
 	unsigned char *p = data;
 	uint32_t ret = 0;
->>>>>>> df0cc57e
 
 	while (size--)
 		ret += *p++;
