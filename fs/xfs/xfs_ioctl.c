--- conflicted
+++ resolved
@@ -1282,15 +1282,8 @@
 	if (!fa->fsx_valid)
 		return 0;
 
-	if (!fa->fsx_valid)
-		return 0;
-
 	if (S_ISREG(VFS_I(ip)->i_mode) && ip->i_df.if_nextents &&
-<<<<<<< HEAD
-	    ((ip->i_extsize << mp->m_sb.sb_blocklog) != fa->fsx_extsize))
-=======
 	    XFS_FSB_TO_B(mp, ip->i_extsize) != fa->fsx_extsize)
->>>>>>> 8e0eb2fb
 		return -EINVAL;
 
 	if (fa->fsx_extsize & mp->m_blockmask)
@@ -1325,23 +1318,9 @@
 	struct fileattr		*fa)
 {
 	struct xfs_mount	*mp = ip->i_mount;
-<<<<<<< HEAD
-	xfs_extlen_t		size;
-	xfs_fsblock_t		cowextsize_fsb;
-
-	if (!fa->fsx_valid)
-		return 0;
-
-	if (!(fa->fsx_xflags & FS_XFLAG_COWEXTSIZE))
-		return 0;
-
-	if (!xfs_sb_version_hasreflink(&ip->i_mount->m_sb))
-		return -EINVAL;
-=======
 	xfs_failaddr_t		failaddr;
 	uint64_t		new_diflags2;
 	uint16_t		new_diflags;
->>>>>>> 8e0eb2fb
 
 	if (!fa->fsx_valid)
 		return 0;
