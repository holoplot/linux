// SPDX-License-Identifier: GPL-2.0-only
/*
 * Stack tracing support
 *
 * Copyright (C) 2012 ARM Ltd.
 */
#include <linux/kernel.h>
#include <linux/export.h>
#include <linux/ftrace.h>
#include <linux/kprobes.h>
#include <linux/sched.h>
#include <linux/sched/debug.h>
#include <linux/sched/task_stack.h>
#include <linux/stacktrace.h>

#include <asm/irq.h>
#include <asm/pointer_auth.h>
#include <asm/stack_pointer.h>
#include <asm/stacktrace.h>

/*
 * AArch64 PCS assigns the frame pointer to x29.
 *
 * A simple function prologue looks like this:
 * 	sub	sp, sp, #0x10
 *   	stp	x29, x30, [sp]
 *	mov	x29, sp
 *
 * A simple function epilogue looks like this:
 *	mov	sp, x29
 *	ldp	x29, x30, [sp]
 *	add	sp, sp, #0x10
 */


void start_backtrace(struct stackframe *frame, unsigned long fp,
		     unsigned long pc)
{
	frame->fp = fp;
	frame->pc = pc;
#ifdef CONFIG_KRETPROBES
	frame->kr_cur = NULL;
#endif

	/*
	 * Prime the first unwind.
	 *
	 * In unwind_frame() we'll check that the FP points to a valid stack,
	 * which can't be STACK_TYPE_UNKNOWN, and the first unwind will be
	 * treated as a transition to whichever stack that happens to be. The
	 * prev_fp value won't be used, but we set it to 0 such that it is
	 * definitely not an accessible stack address.
	 */
	bitmap_zero(frame->stacks_done, __NR_STACK_TYPES);
	frame->prev_fp = 0;
	frame->prev_type = STACK_TYPE_UNKNOWN;
}

/*
 * Unwind from one frame record (A) to the next frame record (B).
 *
 * We terminate early if the location of B indicates a malformed chain of frame
 * records (e.g. a cycle), determined based on the location and fp value of A
 * and the location (but not the fp value) of B.
 */
int notrace unwind_frame(struct task_struct *tsk, struct stackframe *frame)
{
	unsigned long fp = frame->fp;
	struct stack_info info;

	if (!tsk)
		tsk = current;

	/* Final frame; nothing to unwind */
	if (fp == (unsigned long)task_pt_regs(tsk)->stackframe)
		return -ENOENT;

	if (fp & 0x7)
		return -EINVAL;

	if (!on_accessible_stack(tsk, fp, 16, &info))
		return -EINVAL;

	if (test_bit(info.type, frame->stacks_done))
		return -EINVAL;

	/*
	 * As stacks grow downward, any valid record on the same stack must be
	 * at a strictly higher address than the prior record.
	 *
	 * Stacks can nest in several valid orders, e.g.
	 *
	 * TASK -> IRQ -> OVERFLOW -> SDEI_NORMAL
	 * TASK -> SDEI_NORMAL -> SDEI_CRITICAL -> OVERFLOW
	 *
	 * ... but the nesting itself is strict. Once we transition from one
	 * stack to another, it's never valid to unwind back to that first
	 * stack.
	 */
	if (info.type == frame->prev_type) {
		if (fp <= frame->prev_fp)
			return -EINVAL;
	} else {
		set_bit(frame->prev_type, frame->stacks_done);
	}

	/*
	 * Record this frame record's values and location. The prev_fp and
	 * prev_type are only meaningful to the next unwind_frame() invocation.
	 */
	frame->fp = READ_ONCE_NOCHECK(*(unsigned long *)(fp));
	frame->pc = READ_ONCE_NOCHECK(*(unsigned long *)(fp + 8));
	frame->prev_fp = fp;
	frame->prev_type = info.type;

	frame->pc = ptrauth_strip_insn_pac(frame->pc);

#ifdef CONFIG_FUNCTION_GRAPH_TRACER
	if (tsk->ret_stack &&
		(frame->pc == (unsigned long)return_to_handler)) {
		unsigned long orig_pc;
		/*
		 * This is a case where function graph tracer has
		 * modified a return address (LR) in a stack frame
		 * to hook a function return.
		 * So replace it to an original value.
		 */
		orig_pc = ftrace_graph_ret_addr(tsk, NULL, frame->pc,
						(void *)frame->fp);
		if (WARN_ON_ONCE(frame->pc == orig_pc))
			return -EINVAL;
		frame->pc = orig_pc;
	}
#endif /* CONFIG_FUNCTION_GRAPH_TRACER */
<<<<<<< HEAD

	frame->pc = ptrauth_strip_insn_pac(frame->pc);
=======
#ifdef CONFIG_KRETPROBES
	if (is_kretprobe_trampoline(frame->pc))
		frame->pc = kretprobe_find_ret_addr(tsk, (void *)frame->fp, &frame->kr_cur);
#endif
>>>>>>> df0cc57e

	return 0;
}
NOKPROBE_SYMBOL(unwind_frame);

void notrace walk_stackframe(struct task_struct *tsk, struct stackframe *frame,
			     bool (*fn)(void *, unsigned long), void *data)
{
	while (1) {
		int ret;

		if (!fn(data, frame->pc))
			break;
		ret = unwind_frame(tsk, frame);
		if (ret < 0)
			break;
	}
}
NOKPROBE_SYMBOL(walk_stackframe);

static void dump_backtrace_entry(unsigned long where, const char *loglvl)
{
	printk("%s %pSb\n", loglvl, (void *)where);
}

void dump_backtrace(struct pt_regs *regs, struct task_struct *tsk,
		    const char *loglvl)
{
	struct stackframe frame;
	int skip = 0;

	pr_debug("%s(regs = %p tsk = %p)\n", __func__, regs, tsk);

	if (regs) {
		if (user_mode(regs))
			return;
		skip = 1;
	}

	if (!tsk)
		tsk = current;

	if (!try_get_task_stack(tsk))
		return;

	if (tsk == current) {
		start_backtrace(&frame,
				(unsigned long)__builtin_frame_address(0),
				(unsigned long)dump_backtrace);
	} else {
		/*
		 * task blocked in __switch_to
		 */
		start_backtrace(&frame,
				thread_saved_fp(tsk),
				thread_saved_pc(tsk));
	}

	printk("%sCall trace:\n", loglvl);
	do {
		/* skip until specified stack frame */
		if (!skip) {
			dump_backtrace_entry(frame.pc, loglvl);
		} else if (frame.fp == regs->regs[29]) {
			skip = 0;
			/*
			 * Mostly, this is the case where this function is
			 * called in panic/abort. As exception handler's
			 * stack frame does not contain the corresponding pc
			 * at which an exception has taken place, use regs->pc
			 * instead.
			 */
			dump_backtrace_entry(regs->pc, loglvl);
		}
	} while (!unwind_frame(tsk, &frame));

	put_task_stack(tsk);
}

void show_stack(struct task_struct *tsk, unsigned long *sp, const char *loglvl)
{
	dump_backtrace(NULL, tsk, loglvl);
	barrier();
}

#ifdef CONFIG_STACKTRACE

noinline notrace void arch_stack_walk(stack_trace_consume_fn consume_entry,
			      void *cookie, struct task_struct *task,
			      struct pt_regs *regs)
{
	struct stackframe frame;

	if (regs)
		start_backtrace(&frame, regs->regs[29], regs->pc);
	else if (task == current)
		start_backtrace(&frame,
				(unsigned long)__builtin_frame_address(1),
				(unsigned long)__builtin_return_address(0));
	else
		start_backtrace(&frame, thread_saved_fp(task),
				thread_saved_pc(task));

	walk_stackframe(task, &frame, consume_entry, cookie);
}

#endif<|MERGE_RESOLUTION|>--- conflicted
+++ resolved
@@ -132,15 +132,10 @@
 		frame->pc = orig_pc;
 	}
 #endif /* CONFIG_FUNCTION_GRAPH_TRACER */
-<<<<<<< HEAD
-
-	frame->pc = ptrauth_strip_insn_pac(frame->pc);
-=======
 #ifdef CONFIG_KRETPROBES
 	if (is_kretprobe_trampoline(frame->pc))
 		frame->pc = kretprobe_find_ret_addr(tsk, (void *)frame->fp, &frame->kr_cur);
 #endif
->>>>>>> df0cc57e
 
 	return 0;
 }
