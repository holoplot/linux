--- conflicted
+++ resolved
@@ -133,12 +133,7 @@
 	select HAVE_REGS_AND_STACK_ACCESS_API
 	select HAVE_HW_BREAKPOINT if PERF_EVENTS && PPC_BOOK3S_64
 	select HAVE_GENERIC_HARDIRQS
-<<<<<<< HEAD
-	select HAVE_SPARSE_IRQ
 	select SPARSE_IRQ
-=======
-	select MAY_HAVE_SPARSE_IRQ
->>>>>>> b0df8986
 	select IRQ_PER_CPU
 	select IRQ_DOMAIN
 	select GENERIC_IRQ_SHOW
