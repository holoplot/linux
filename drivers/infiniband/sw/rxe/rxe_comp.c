// SPDX-License-Identifier: GPL-2.0 OR Linux-OpenIB
/*
 * Copyright (c) 2016 Mellanox Technologies Ltd. All rights reserved.
 * Copyright (c) 2015 System Fabric Works, Inc. All rights reserved.
 */

#include <linux/skbuff.h>

#include "rxe.h"
#include "rxe_loc.h"
#include "rxe_queue.h"
#include "rxe_task.h"

enum comp_state {
	COMPST_GET_ACK,
	COMPST_GET_WQE,
	COMPST_COMP_WQE,
	COMPST_COMP_ACK,
	COMPST_CHECK_PSN,
	COMPST_CHECK_ACK,
	COMPST_READ,
	COMPST_ATOMIC,
	COMPST_WRITE_SEND,
	COMPST_UPDATE_COMP,
	COMPST_ERROR_RETRY,
	COMPST_RNR_RETRY,
	COMPST_ERROR,
	COMPST_EXIT, /* We have an issue, and we want to rerun the completer */
	COMPST_DONE, /* The completer finished successflly */
};

static char *comp_state_name[] =  {
	[COMPST_GET_ACK]		= "GET ACK",
	[COMPST_GET_WQE]		= "GET WQE",
	[COMPST_COMP_WQE]		= "COMP WQE",
	[COMPST_COMP_ACK]		= "COMP ACK",
	[COMPST_CHECK_PSN]		= "CHECK PSN",
	[COMPST_CHECK_ACK]		= "CHECK ACK",
	[COMPST_READ]			= "READ",
	[COMPST_ATOMIC]			= "ATOMIC",
	[COMPST_WRITE_SEND]		= "WRITE/SEND",
	[COMPST_UPDATE_COMP]		= "UPDATE COMP",
	[COMPST_ERROR_RETRY]		= "ERROR RETRY",
	[COMPST_RNR_RETRY]		= "RNR RETRY",
	[COMPST_ERROR]			= "ERROR",
	[COMPST_EXIT]			= "EXIT",
	[COMPST_DONE]			= "DONE",
};

static unsigned long rnrnak_usec[32] = {
	[IB_RNR_TIMER_655_36] = 655360,
	[IB_RNR_TIMER_000_01] = 10,
	[IB_RNR_TIMER_000_02] = 20,
	[IB_RNR_TIMER_000_03] = 30,
	[IB_RNR_TIMER_000_04] = 40,
	[IB_RNR_TIMER_000_06] = 60,
	[IB_RNR_TIMER_000_08] = 80,
	[IB_RNR_TIMER_000_12] = 120,
	[IB_RNR_TIMER_000_16] = 160,
	[IB_RNR_TIMER_000_24] = 240,
	[IB_RNR_TIMER_000_32] = 320,
	[IB_RNR_TIMER_000_48] = 480,
	[IB_RNR_TIMER_000_64] = 640,
	[IB_RNR_TIMER_000_96] = 960,
	[IB_RNR_TIMER_001_28] = 1280,
	[IB_RNR_TIMER_001_92] = 1920,
	[IB_RNR_TIMER_002_56] = 2560,
	[IB_RNR_TIMER_003_84] = 3840,
	[IB_RNR_TIMER_005_12] = 5120,
	[IB_RNR_TIMER_007_68] = 7680,
	[IB_RNR_TIMER_010_24] = 10240,
	[IB_RNR_TIMER_015_36] = 15360,
	[IB_RNR_TIMER_020_48] = 20480,
	[IB_RNR_TIMER_030_72] = 30720,
	[IB_RNR_TIMER_040_96] = 40960,
	[IB_RNR_TIMER_061_44] = 61410,
	[IB_RNR_TIMER_081_92] = 81920,
	[IB_RNR_TIMER_122_88] = 122880,
	[IB_RNR_TIMER_163_84] = 163840,
	[IB_RNR_TIMER_245_76] = 245760,
	[IB_RNR_TIMER_327_68] = 327680,
	[IB_RNR_TIMER_491_52] = 491520,
};

static inline unsigned long rnrnak_jiffies(u8 timeout)
{
	return max_t(unsigned long,
		usecs_to_jiffies(rnrnak_usec[timeout]), 1);
}

static enum ib_wc_opcode wr_to_wc_opcode(enum ib_wr_opcode opcode)
{
	switch (opcode) {
	case IB_WR_RDMA_WRITE:			return IB_WC_RDMA_WRITE;
	case IB_WR_RDMA_WRITE_WITH_IMM:		return IB_WC_RDMA_WRITE;
	case IB_WR_SEND:			return IB_WC_SEND;
	case IB_WR_SEND_WITH_IMM:		return IB_WC_SEND;
	case IB_WR_RDMA_READ:			return IB_WC_RDMA_READ;
	case IB_WR_ATOMIC_CMP_AND_SWP:		return IB_WC_COMP_SWAP;
	case IB_WR_ATOMIC_FETCH_AND_ADD:	return IB_WC_FETCH_ADD;
	case IB_WR_LSO:				return IB_WC_LSO;
	case IB_WR_SEND_WITH_INV:		return IB_WC_SEND;
	case IB_WR_RDMA_READ_WITH_INV:		return IB_WC_RDMA_READ;
	case IB_WR_LOCAL_INV:			return IB_WC_LOCAL_INV;
	case IB_WR_REG_MR:			return IB_WC_REG_MR;

	default:
		return 0xff;
	}
}

void retransmit_timer(struct timer_list *t)
{
	struct rxe_qp *qp = from_timer(qp, t, retrans_timer);

	if (qp->valid) {
		qp->comp.timeout = 1;
		rxe_run_task(&qp->comp.task, 1);
	}
}

void rxe_comp_queue_pkt(struct rxe_qp *qp, struct sk_buff *skb)
{
	int must_sched;

	skb_queue_tail(&qp->resp_pkts, skb);

	must_sched = skb_queue_len(&qp->resp_pkts) > 1;
	if (must_sched != 0)
		rxe_counter_inc(SKB_TO_PKT(skb)->rxe, RXE_CNT_COMPLETER_SCHED);

	rxe_run_task(&qp->comp.task, must_sched);
}

static inline enum comp_state get_wqe(struct rxe_qp *qp,
				      struct rxe_pkt_info *pkt,
				      struct rxe_send_wqe **wqe_p)
{
	struct rxe_send_wqe *wqe;

	/* we come here whether or not we found a response packet to see if
	 * there are any posted WQEs
	 */
	wqe = queue_head(qp->sq.queue);
	*wqe_p = wqe;

	/* no WQE or requester has not started it yet */
	if (!wqe || wqe->state == wqe_state_posted)
		return pkt ? COMPST_DONE : COMPST_EXIT;

	/* WQE does not require an ack */
	if (wqe->state == wqe_state_done)
		return COMPST_COMP_WQE;

	/* WQE caused an error */
	if (wqe->state == wqe_state_error)
		return COMPST_ERROR;

	/* we have a WQE, if we also have an ack check its PSN */
	return pkt ? COMPST_CHECK_PSN : COMPST_EXIT;
}

static inline void reset_retry_counters(struct rxe_qp *qp)
{
	qp->comp.retry_cnt = qp->attr.retry_cnt;
	qp->comp.rnr_retry = qp->attr.rnr_retry;
	qp->comp.started_retry = 0;
}

static inline enum comp_state check_psn(struct rxe_qp *qp,
					struct rxe_pkt_info *pkt,
					struct rxe_send_wqe *wqe)
{
	s32 diff;

	/* check to see if response is past the oldest WQE. if it is, complete
	 * send/write or error read/atomic
	 */
	diff = psn_compare(pkt->psn, wqe->last_psn);
	if (diff > 0) {
		if (wqe->state == wqe_state_pending) {
			if (wqe->mask & WR_ATOMIC_OR_READ_MASK)
				return COMPST_ERROR_RETRY;

			reset_retry_counters(qp);
			return COMPST_COMP_WQE;
		} else {
			return COMPST_DONE;
		}
	}

	/* compare response packet to expected response */
	diff = psn_compare(pkt->psn, qp->comp.psn);
	if (diff < 0) {
		/* response is most likely a retried packet if it matches an
		 * uncompleted WQE go complete it else ignore it
		 */
		if (pkt->psn == wqe->last_psn)
			return COMPST_COMP_ACK;
		else
			return COMPST_DONE;
	} else if ((diff > 0) && (wqe->mask & WR_ATOMIC_OR_READ_MASK)) {
		return COMPST_DONE;
	} else {
		return COMPST_CHECK_ACK;
	}
}

static inline enum comp_state check_ack(struct rxe_qp *qp,
					struct rxe_pkt_info *pkt,
					struct rxe_send_wqe *wqe)
{
	unsigned int mask = pkt->mask;
	u8 syn;
	struct rxe_dev *rxe = to_rdev(qp->ibqp.device);

	/* Check the sequence only */
	switch (qp->comp.opcode) {
	case -1:
		/* Will catch all *_ONLY cases. */
		if (!(mask & RXE_START_MASK))
			return COMPST_ERROR;

		break;

	case IB_OPCODE_RC_RDMA_READ_RESPONSE_FIRST:
	case IB_OPCODE_RC_RDMA_READ_RESPONSE_MIDDLE:
		if (pkt->opcode != IB_OPCODE_RC_RDMA_READ_RESPONSE_MIDDLE &&
		    pkt->opcode != IB_OPCODE_RC_RDMA_READ_RESPONSE_LAST) {
			/* read retries of partial data may restart from
			 * read response first or response only.
			 */
			if ((pkt->psn == wqe->first_psn &&
			     pkt->opcode ==
			     IB_OPCODE_RC_RDMA_READ_RESPONSE_FIRST) ||
			    (wqe->first_psn == wqe->last_psn &&
			     pkt->opcode ==
			     IB_OPCODE_RC_RDMA_READ_RESPONSE_ONLY))
				break;

			return COMPST_ERROR;
		}
		break;
	default:
		WARN_ON_ONCE(1);
	}

	/* Check operation validity. */
	switch (pkt->opcode) {
	case IB_OPCODE_RC_RDMA_READ_RESPONSE_FIRST:
	case IB_OPCODE_RC_RDMA_READ_RESPONSE_LAST:
	case IB_OPCODE_RC_RDMA_READ_RESPONSE_ONLY:
		syn = aeth_syn(pkt);

		if ((syn & AETH_TYPE_MASK) != AETH_ACK)
			return COMPST_ERROR;

		fallthrough;
		/* (IB_OPCODE_RC_RDMA_READ_RESPONSE_MIDDLE doesn't have an AETH)
		 */
	case IB_OPCODE_RC_RDMA_READ_RESPONSE_MIDDLE:
		if (wqe->wr.opcode != IB_WR_RDMA_READ &&
		    wqe->wr.opcode != IB_WR_RDMA_READ_WITH_INV) {
			wqe->status = IB_WC_FATAL_ERR;
			return COMPST_ERROR;
		}
		reset_retry_counters(qp);
		return COMPST_READ;

	case IB_OPCODE_RC_ATOMIC_ACKNOWLEDGE:
		syn = aeth_syn(pkt);

		if ((syn & AETH_TYPE_MASK) != AETH_ACK)
			return COMPST_ERROR;

		if (wqe->wr.opcode != IB_WR_ATOMIC_CMP_AND_SWP &&
		    wqe->wr.opcode != IB_WR_ATOMIC_FETCH_AND_ADD)
			return COMPST_ERROR;
		reset_retry_counters(qp);
		return COMPST_ATOMIC;

	case IB_OPCODE_RC_ACKNOWLEDGE:
		syn = aeth_syn(pkt);
		switch (syn & AETH_TYPE_MASK) {
		case AETH_ACK:
			reset_retry_counters(qp);
			return COMPST_WRITE_SEND;

		case AETH_RNR_NAK:
			rxe_counter_inc(rxe, RXE_CNT_RCV_RNR);
			return COMPST_RNR_RETRY;

		case AETH_NAK:
			switch (syn) {
			case AETH_NAK_PSN_SEQ_ERROR:
				/* a nak implicitly acks all packets with psns
				 * before
				 */
				if (psn_compare(pkt->psn, qp->comp.psn) > 0) {
					rxe_counter_inc(rxe,
							RXE_CNT_RCV_SEQ_ERR);
					qp->comp.psn = pkt->psn;
					if (qp->req.wait_psn) {
						qp->req.wait_psn = 0;
						rxe_run_task(&qp->req.task, 0);
					}
				}
				return COMPST_ERROR_RETRY;

			case AETH_NAK_INVALID_REQ:
				wqe->status = IB_WC_REM_INV_REQ_ERR;
				return COMPST_ERROR;

			case AETH_NAK_REM_ACC_ERR:
				wqe->status = IB_WC_REM_ACCESS_ERR;
				return COMPST_ERROR;

			case AETH_NAK_REM_OP_ERR:
				wqe->status = IB_WC_REM_OP_ERR;
				return COMPST_ERROR;

			default:
				pr_warn("unexpected nak %x\n", syn);
				wqe->status = IB_WC_REM_OP_ERR;
				return COMPST_ERROR;
			}

		default:
			return COMPST_ERROR;
		}
		break;

	default:
		pr_warn("unexpected opcode\n");
	}

	return COMPST_ERROR;
}

static inline enum comp_state do_read(struct rxe_qp *qp,
				      struct rxe_pkt_info *pkt,
				      struct rxe_send_wqe *wqe)
{
	int ret;

	ret = copy_data(qp->pd, IB_ACCESS_LOCAL_WRITE,
			&wqe->dma, payload_addr(pkt),
			payload_size(pkt), to_mem_obj, NULL);
	if (ret)
		return COMPST_ERROR;

	if (wqe->dma.resid == 0 && (pkt->mask & RXE_END_MASK))
		return COMPST_COMP_ACK;
	else
		return COMPST_UPDATE_COMP;
}

static inline enum comp_state do_atomic(struct rxe_qp *qp,
					struct rxe_pkt_info *pkt,
					struct rxe_send_wqe *wqe)
{
	int ret;

	u64 atomic_orig = atmack_orig(pkt);

	ret = copy_data(qp->pd, IB_ACCESS_LOCAL_WRITE,
			&wqe->dma, &atomic_orig,
			sizeof(u64), to_mem_obj, NULL);
	if (ret)
		return COMPST_ERROR;
	else
		return COMPST_COMP_ACK;
}

static void make_send_cqe(struct rxe_qp *qp, struct rxe_send_wqe *wqe,
			  struct rxe_cqe *cqe)
{
	memset(cqe, 0, sizeof(*cqe));

	if (!qp->is_user) {
		struct ib_wc		*wc	= &cqe->ibwc;

		wc->wr_id		= wqe->wr.wr_id;
		wc->status		= wqe->status;
		wc->opcode		= wr_to_wc_opcode(wqe->wr.opcode);
		if (wqe->wr.opcode == IB_WR_RDMA_WRITE_WITH_IMM ||
		    wqe->wr.opcode == IB_WR_SEND_WITH_IMM)
			wc->wc_flags = IB_WC_WITH_IMM;
		wc->byte_len		= wqe->dma.length;
		wc->qp			= &qp->ibqp;
	} else {
		struct ib_uverbs_wc	*uwc	= &cqe->uibwc;

		uwc->wr_id		= wqe->wr.wr_id;
		uwc->status		= wqe->status;
		uwc->opcode		= wr_to_wc_opcode(wqe->wr.opcode);
		if (wqe->wr.opcode == IB_WR_RDMA_WRITE_WITH_IMM ||
		    wqe->wr.opcode == IB_WR_SEND_WITH_IMM)
			uwc->wc_flags = IB_WC_WITH_IMM;
		uwc->byte_len		= wqe->dma.length;
		uwc->qp_num		= qp->ibqp.qp_num;
	}
}

/*
 * IBA Spec. Section 10.7.3.1 SIGNALED COMPLETIONS
 * ---------8<---------8<-------------
 * ...Note that if a completion error occurs, a Work Completion
 * will always be generated, even if the signaling
 * indicator requests an Unsignaled Completion.
 * ---------8<---------8<-------------
 */
static void do_complete(struct rxe_qp *qp, struct rxe_send_wqe *wqe)
{
	struct rxe_dev *rxe = to_rdev(qp->ibqp.device);
	struct rxe_cqe cqe;

	if ((qp->sq_sig_type == IB_SIGNAL_ALL_WR) ||
	    (wqe->wr.send_flags & IB_SEND_SIGNALED) ||
	    wqe->status != IB_WC_SUCCESS) {
		make_send_cqe(qp, wqe, &cqe);
		advance_consumer(qp->sq.queue);
		rxe_cq_post(qp->scq, &cqe, 0);
	} else {
		advance_consumer(qp->sq.queue);
	}

	if (wqe->wr.opcode == IB_WR_SEND ||
	    wqe->wr.opcode == IB_WR_SEND_WITH_IMM ||
	    wqe->wr.opcode == IB_WR_SEND_WITH_INV)
		rxe_counter_inc(rxe, RXE_CNT_RDMA_SEND);

	/*
	 * we completed something so let req run again
	 * if it is trying to fence
	 */
	if (qp->req.wait_fence) {
		qp->req.wait_fence = 0;
		rxe_run_task(&qp->req.task, 0);
	}
}

static inline enum comp_state complete_ack(struct rxe_qp *qp,
					   struct rxe_pkt_info *pkt,
					   struct rxe_send_wqe *wqe)
{
	unsigned long flags;

	if (wqe->has_rd_atomic) {
		wqe->has_rd_atomic = 0;
		atomic_inc(&qp->req.rd_atomic);
		if (qp->req.need_rd_atomic) {
			qp->comp.timeout_retry = 0;
			qp->req.need_rd_atomic = 0;
			rxe_run_task(&qp->req.task, 0);
		}
	}

	if (unlikely(qp->req.state == QP_STATE_DRAIN)) {
		/* state_lock used by requester & completer */
		spin_lock_irqsave(&qp->state_lock, flags);
		if ((qp->req.state == QP_STATE_DRAIN) &&
		    (qp->comp.psn == qp->req.psn)) {
			qp->req.state = QP_STATE_DRAINED;
			spin_unlock_irqrestore(&qp->state_lock, flags);

			if (qp->ibqp.event_handler) {
				struct ib_event ev;

				ev.device = qp->ibqp.device;
				ev.element.qp = &qp->ibqp;
				ev.event = IB_EVENT_SQ_DRAINED;
				qp->ibqp.event_handler(&ev,
					qp->ibqp.qp_context);
			}
		} else {
			spin_unlock_irqrestore(&qp->state_lock, flags);
		}
	}

	do_complete(qp, wqe);

	if (psn_compare(pkt->psn, qp->comp.psn) >= 0)
		return COMPST_UPDATE_COMP;
	else
		return COMPST_DONE;
}

static inline enum comp_state complete_wqe(struct rxe_qp *qp,
					   struct rxe_pkt_info *pkt,
					   struct rxe_send_wqe *wqe)
{
	if (pkt && wqe->state == wqe_state_pending) {
		if (psn_compare(wqe->last_psn, qp->comp.psn) >= 0) {
			qp->comp.psn = (wqe->last_psn + 1) & BTH_PSN_MASK;
			qp->comp.opcode = -1;
		}

		if (qp->req.wait_psn) {
			qp->req.wait_psn = 0;
			rxe_run_task(&qp->req.task, 1);
		}
	}

	do_complete(qp, wqe);

	return COMPST_GET_WQE;
}

static void rxe_drain_resp_pkts(struct rxe_qp *qp, bool notify)
{
	struct sk_buff *skb;
	struct rxe_send_wqe *wqe;

	while ((skb = skb_dequeue(&qp->resp_pkts))) {
		rxe_drop_ref(qp);
		kfree_skb(skb);
		ib_device_put(qp->ibqp.device);
	}

	while ((wqe = queue_head(qp->sq.queue))) {
		if (notify) {
			wqe->status = IB_WC_WR_FLUSH_ERR;
			do_complete(qp, wqe);
		} else {
			advance_consumer(qp->sq.queue);
		}
	}
}

static void free_pkt(struct rxe_pkt_info *pkt)
{
	struct sk_buff *skb = PKT_TO_SKB(pkt);
	struct rxe_qp *qp = pkt->qp;
	struct ib_device *dev = qp->ibqp.device;

	kfree_skb(skb);
	rxe_drop_ref(qp);
	ib_device_put(dev);
}

int rxe_completer(void *arg)
{
	struct rxe_qp *qp = (struct rxe_qp *)arg;
	struct rxe_dev *rxe = to_rdev(qp->ibqp.device);
	struct rxe_send_wqe *wqe = NULL;
	struct sk_buff *skb = NULL;
	struct rxe_pkt_info *pkt = NULL;
	enum comp_state state;
	int ret = 0;

	rxe_add_ref(qp);

	if (!qp->valid || qp->req.state == QP_STATE_ERROR ||
	    qp->req.state == QP_STATE_RESET) {
		rxe_drain_resp_pkts(qp, qp->valid &&
				    qp->req.state == QP_STATE_ERROR);
		ret = -EAGAIN;
		goto done;
	}

	if (qp->comp.timeout) {
		qp->comp.timeout_retry = 1;
		qp->comp.timeout = 0;
	} else {
		qp->comp.timeout_retry = 0;
	}

	if (qp->req.need_retry) {
		ret = -EAGAIN;
		goto done;
	}

	state = COMPST_GET_ACK;

	while (1) {
		pr_debug("qp#%d state = %s\n", qp_num(qp),
			 comp_state_name[state]);
		switch (state) {
		case COMPST_GET_ACK:
			skb = skb_dequeue(&qp->resp_pkts);
			if (skb) {
				pkt = SKB_TO_PKT(skb);
				qp->comp.timeout_retry = 0;
			}
			state = COMPST_GET_WQE;
			break;

		case COMPST_GET_WQE:
			state = get_wqe(qp, pkt, &wqe);
			break;

		case COMPST_CHECK_PSN:
			state = check_psn(qp, pkt, wqe);
			break;

		case COMPST_CHECK_ACK:
			state = check_ack(qp, pkt, wqe);
			break;

		case COMPST_READ:
			state = do_read(qp, pkt, wqe);
			break;

		case COMPST_ATOMIC:
			state = do_atomic(qp, pkt, wqe);
			break;

		case COMPST_WRITE_SEND:
			if (wqe->state == wqe_state_pending &&
			    wqe->last_psn == pkt->psn)
				state = COMPST_COMP_ACK;
			else
				state = COMPST_UPDATE_COMP;
			break;

		case COMPST_COMP_ACK:
			state = complete_ack(qp, pkt, wqe);
			break;

		case COMPST_COMP_WQE:
			state = complete_wqe(qp, pkt, wqe);
			break;

		case COMPST_UPDATE_COMP:
			if (pkt->mask & RXE_END_MASK)
				qp->comp.opcode = -1;
			else
				qp->comp.opcode = pkt->opcode;

			if (psn_compare(pkt->psn, qp->comp.psn) >= 0)
				qp->comp.psn = (pkt->psn + 1) & BTH_PSN_MASK;

			if (qp->req.wait_psn) {
				qp->req.wait_psn = 0;
				rxe_run_task(&qp->req.task, 1);
			}

			state = COMPST_DONE;
			break;

		case COMPST_DONE:
<<<<<<< HEAD
			if (pkt)
				free_pkt(pkt);
=======
>>>>>>> 575483e9
			goto done;

		case COMPST_EXIT:
			if (qp->comp.timeout_retry && wqe) {
				state = COMPST_ERROR_RETRY;
				break;
			}

			/* re reset the timeout counter if
			 * (1) QP is type RC
			 * (2) the QP is alive
			 * (3) there is a packet sent by the requester that
			 *     might be acked (we still might get spurious
			 *     timeouts but try to keep them as few as possible)
			 * (4) the timeout parameter is set
			 */
			if ((qp_type(qp) == IB_QPT_RC) &&
			    (qp->req.state == QP_STATE_READY) &&
			    (psn_compare(qp->req.psn, qp->comp.psn) > 0) &&
			    qp->qp_timeout_jiffies)
				mod_timer(&qp->retrans_timer,
					  jiffies + qp->qp_timeout_jiffies);
			ret = -EAGAIN;
			goto done;

		case COMPST_ERROR_RETRY:
			/* we come here if the retry timer fired and we did
			 * not receive a response packet. try to retry the send
			 * queue if that makes sense and the limits have not
			 * been exceeded. remember that some timeouts are
			 * spurious since we do not reset the timer but kick
			 * it down the road or let it expire
			 */

			/* there is nothing to retry in this case */
			if (!wqe || (wqe->state == wqe_state_posted)) {
				pr_warn("Retry attempted without a valid wqe\n");
				ret = -EAGAIN;
				goto done;
			}

			/* if we've started a retry, don't start another
			 * retry sequence, unless this is a timeout.
			 */
			if (qp->comp.started_retry &&
<<<<<<< HEAD
			    !qp->comp.timeout_retry) {
				if (pkt)
					free_pkt(pkt);
=======
			    !qp->comp.timeout_retry)
>>>>>>> 575483e9
				goto done;

			if (qp->comp.retry_cnt > 0) {
				if (qp->comp.retry_cnt != 7)
					qp->comp.retry_cnt--;

				/* no point in retrying if we have already
				 * seen the last ack that the requester could
				 * have caused
				 */
				if (psn_compare(qp->req.psn,
						qp->comp.psn) > 0) {
					/* tell the requester to retry the
					 * send queue next time around
					 */
					rxe_counter_inc(rxe,
							RXE_CNT_COMP_RETRY);
					qp->req.need_retry = 1;
					qp->comp.started_retry = 1;
					rxe_run_task(&qp->req.task, 0);
				}
<<<<<<< HEAD
				if (pkt)
					free_pkt(pkt);
=======
>>>>>>> 575483e9
				goto done;

			} else {
				rxe_counter_inc(rxe, RXE_CNT_RETRY_EXCEEDED);
				wqe->status = IB_WC_RETRY_EXC_ERR;
				state = COMPST_ERROR;
			}
			break;

		case COMPST_RNR_RETRY:
			if (qp->comp.rnr_retry > 0) {
				if (qp->comp.rnr_retry != 7)
					qp->comp.rnr_retry--;

				qp->req.need_retry = 1;
				pr_debug("qp#%d set rnr nak timer\n",
					 qp_num(qp));
				mod_timer(&qp->rnr_nak_timer,
					  jiffies + rnrnak_jiffies(aeth_syn(pkt)
						& ~AETH_TYPE_MASK));
<<<<<<< HEAD
				free_pkt(pkt);
				goto exit;
=======
				ret = -EAGAIN;
				goto done;
>>>>>>> 575483e9
			} else {
				rxe_counter_inc(rxe,
						RXE_CNT_RNR_RETRY_EXCEEDED);
				wqe->status = IB_WC_RNR_RETRY_EXC_ERR;
				state = COMPST_ERROR;
			}
			break;

		case COMPST_ERROR:
			WARN_ON_ONCE(wqe->status == IB_WC_SUCCESS);
			do_complete(qp, wqe);
			rxe_qp_error(qp);
<<<<<<< HEAD
			if (pkt)
				free_pkt(pkt);
			goto exit;
=======
			ret = -EAGAIN;
			goto done;
>>>>>>> 575483e9
		}
	}

done:
	if (pkt)
		free_pkt(pkt);
	rxe_drop_ref(qp);

	return ret;
}<|MERGE_RESOLUTION|>--- conflicted
+++ resolved
@@ -640,11 +640,6 @@
 			break;
 
 		case COMPST_DONE:
-<<<<<<< HEAD
-			if (pkt)
-				free_pkt(pkt);
-=======
->>>>>>> 575483e9
 			goto done;
 
 		case COMPST_EXIT:
@@ -690,13 +685,7 @@
 			 * retry sequence, unless this is a timeout.
 			 */
 			if (qp->comp.started_retry &&
-<<<<<<< HEAD
-			    !qp->comp.timeout_retry) {
-				if (pkt)
-					free_pkt(pkt);
-=======
 			    !qp->comp.timeout_retry)
->>>>>>> 575483e9
 				goto done;
 
 			if (qp->comp.retry_cnt > 0) {
@@ -718,11 +707,6 @@
 					qp->comp.started_retry = 1;
 					rxe_run_task(&qp->req.task, 0);
 				}
-<<<<<<< HEAD
-				if (pkt)
-					free_pkt(pkt);
-=======
->>>>>>> 575483e9
 				goto done;
 
 			} else {
@@ -743,13 +727,8 @@
 				mod_timer(&qp->rnr_nak_timer,
 					  jiffies + rnrnak_jiffies(aeth_syn(pkt)
 						& ~AETH_TYPE_MASK));
-<<<<<<< HEAD
-				free_pkt(pkt);
-				goto exit;
-=======
 				ret = -EAGAIN;
 				goto done;
->>>>>>> 575483e9
 			} else {
 				rxe_counter_inc(rxe,
 						RXE_CNT_RNR_RETRY_EXCEEDED);
@@ -762,14 +741,8 @@
 			WARN_ON_ONCE(wqe->status == IB_WC_SUCCESS);
 			do_complete(qp, wqe);
 			rxe_qp_error(qp);
-<<<<<<< HEAD
-			if (pkt)
-				free_pkt(pkt);
-			goto exit;
-=======
 			ret = -EAGAIN;
 			goto done;
->>>>>>> 575483e9
 		}
 	}
 
