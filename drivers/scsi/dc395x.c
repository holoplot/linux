/*
 * dc395x.c
 *
 * Device Driver for Tekram DC395(U/UW/F), DC315(U)
 * PCI SCSI Bus Master Host Adapter
 * (SCSI chip set used Tekram ASIC TRM-S1040)
 *
 * Authors:
 *  C.L. Huang <ching@tekram.com.tw>
 *  Erich Chen <erich@tekram.com.tw>
 *  (C) Copyright 1995-1999 Tekram Technology Co., Ltd.
 *
 *  Kurt Garloff <garloff@suse.de>
 *  (C) 1999-2000 Kurt Garloff
 *
 *  Oliver Neukum <oliver@neukum.name>
 *  Ali Akcaagac <aliakc@web.de>
 *  Jamie Lenehan <lenehan@twibble.org>
 *  (C) 2003
 *
 * License: GNU GPL
 *
 *************************************************************************
 *
 * Redistribution and use in source and binary forms, with or without
 * modification, are permitted provided that the following conditions
 * are met:
 * 1. Redistributions of source code must retain the above copyright
 *    notice, this list of conditions and the following disclaimer.
 * 2. Redistributions in binary form must reproduce the above copyright
 *    notice, this list of conditions and the following disclaimer in the
 *    documentation and/or other materials provided with the distribution.
 * 3. The name of the author may not be used to endorse or promote products
 *    derived from this software without specific prior written permission.
 *
 * THIS SOFTWARE IS PROVIDED BY THE AUTHOR ``AS IS'' AND ANY EXPRESS OR
 * IMPLIED WARRANTIES, INCLUDING, BUT NOT LIMITED TO, THE IMPLIED WARRANTIES
 * OF MERCHANTABILITY AND FITNESS FOR A PARTICULAR PURPOSE ARE DISCLAIMED.
 * IN NO EVENT SHALL THE AUTHOR BE LIABLE FOR ANY DIRECT, INDIRECT,
 * INCIDENTAL, SPECIAL, EXEMPLARY, OR CONSEQUENTIAL DAMAGES (INCLUDING, BUT
 * NOT LIMITED TO, PROCUREMENT OF SUBSTITUTE GOODS OR SERVICES; LOSS OF USE,
 * DATA, OR PROFITS; OR BUSINESS INTERRUPTION) HOWEVER CAUSED AND ON ANY
 * THEORY OF LIABILITY, WHETHER IN CONTRACT, STRICT LIABILITY, OR TORT
 * (INCLUDING NEGLIGENCE OR OTHERWISE) ARISING IN ANY WAY OUT OF THE USE OF
 * THIS SOFTWARE, EVEN IF ADVISED OF THE POSSIBILITY OF SUCH DAMAGE.
 *
 ************************************************************************
 */
#include <linux/module.h>
#include <linux/moduleparam.h>
#include <linux/delay.h>
#include <linux/ctype.h>
#include <linux/blkdev.h>
#include <linux/interrupt.h>
#include <linux/init.h>
#include <linux/spinlock.h>
#include <linux/pci.h>
#include <linux/list.h>
#include <linux/vmalloc.h>
#include <linux/slab.h>
#include <asm/io.h>

#include <scsi/scsi.h>
#include <scsi/scsi_cmnd.h>
#include <scsi/scsi_device.h>
#include <scsi/scsi_host.h>
#include <scsi/scsi_transport_spi.h>

#include "dc395x.h"

#define DC395X_NAME	"dc395x"
#define DC395X_BANNER	"Tekram DC395(U/UW/F), DC315(U) - ASIC TRM-S1040"
#define DC395X_VERSION	"v2.05, 2004/03/08"

/*---------------------------------------------------------------------------
                                  Features
 ---------------------------------------------------------------------------*/
/*
 * Set to disable parts of the driver
 */
/*#define DC395x_NO_DISCONNECT*/
/*#define DC395x_NO_TAGQ*/
/*#define DC395x_NO_SYNC*/
/*#define DC395x_NO_WIDE*/

/*---------------------------------------------------------------------------
                                  Debugging
 ---------------------------------------------------------------------------*/
/*
 * Types of debugging that can be enabled and disabled
 */
#define DBG_KG		0x0001
#define DBG_0		0x0002
#define DBG_1		0x0004
#define DBG_SG		0x0020
#define DBG_FIFO	0x0040
#define DBG_PIO		0x0080


/*
 * Set set of things to output debugging for.
 * Undefine to remove all debugging
 */
/*#define DEBUG_MASK (DBG_0|DBG_1|DBG_SG|DBG_FIFO|DBG_PIO)*/
/*#define  DEBUG_MASK	DBG_0*/


/*
 * Output a kernel mesage at the specified level and append the
 * driver name and a ": " to the start of the message
 */
#define dprintkl(level, format, arg...)  \
    printk(level DC395X_NAME ": " format , ## arg)


#ifdef DEBUG_MASK
/*
 * print a debug message - this is formated with KERN_DEBUG, then the
 * driver name followed by a ": " and then the message is output. 
 * This also checks that the specified debug level is enabled before
 * outputing the message
 */
#define dprintkdbg(type, format, arg...) \
	do { \
		if ((type) & (DEBUG_MASK)) \
			dprintkl(KERN_DEBUG , format , ## arg); \
	} while (0)

/*
 * Check if the specified type of debugging is enabled
 */
#define debug_enabled(type)	((DEBUG_MASK) & (type))

#else
/*
 * No debugging. Do nothing
 */
#define dprintkdbg(type, format, arg...) \
	do {} while (0)
#define debug_enabled(type)	(0)

#endif


#ifndef PCI_VENDOR_ID_TEKRAM
#define PCI_VENDOR_ID_TEKRAM                    0x1DE1	/* Vendor ID    */
#endif
#ifndef PCI_DEVICE_ID_TEKRAM_TRMS1040
#define PCI_DEVICE_ID_TEKRAM_TRMS1040           0x0391	/* Device ID    */
#endif


#define DC395x_LOCK_IO(dev,flags)		spin_lock_irqsave(((struct Scsi_Host *)dev)->host_lock, flags)
#define DC395x_UNLOCK_IO(dev,flags)		spin_unlock_irqrestore(((struct Scsi_Host *)dev)->host_lock, flags)

#define DC395x_read8(acb,address)		(u8)(inb(acb->io_port_base + (address)))
#define DC395x_read16(acb,address)		(u16)(inw(acb->io_port_base + (address)))
#define DC395x_read32(acb,address)		(u32)(inl(acb->io_port_base + (address)))
#define DC395x_write8(acb,address,value)	outb((value), acb->io_port_base + (address))
#define DC395x_write16(acb,address,value)	outw((value), acb->io_port_base + (address))
#define DC395x_write32(acb,address,value)	outl((value), acb->io_port_base + (address))

#define TAG_NONE 255

/*
 * srb->segement_x is the hw sg list. It is always allocated as a
 * DC395x_MAX_SG_LISTENTRY entries in a linear block which does not
 * cross a page boundy.
 */
#define SEGMENTX_LEN	(sizeof(struct SGentry)*DC395x_MAX_SG_LISTENTRY)


struct SGentry {
	u32 address;		/* bus! address */
	u32 length;
};

/* The SEEPROM structure for TRM_S1040 */
struct NVRamTarget {
	u8 cfg0;		/* Target configuration byte 0  */
	u8 period;		/* Target period                */
	u8 cfg2;		/* Target configuration byte 2  */
	u8 cfg3;		/* Target configuration byte 3  */
};

struct NvRamType {
	u8 sub_vendor_id[2];	/* 0,1  Sub Vendor ID   */
	u8 sub_sys_id[2];	/* 2,3  Sub System ID   */
	u8 sub_class;		/* 4    Sub Class       */
	u8 vendor_id[2];	/* 5,6  Vendor ID       */
	u8 device_id[2];	/* 7,8  Device ID       */
	u8 reserved;		/* 9    Reserved        */
	struct NVRamTarget target[DC395x_MAX_SCSI_ID];
						/** 10,11,12,13
						 ** 14,15,16,17
						 ** ....
						 ** ....
						 ** 70,71,72,73
						 */
	u8 scsi_id;		/* 74 Host Adapter SCSI ID      */
	u8 channel_cfg;		/* 75 Channel configuration     */
	u8 delay_time;		/* 76 Power on delay time       */
	u8 max_tag;		/* 77 Maximum tags              */
	u8 reserved0;		/* 78  */
	u8 boot_target;		/* 79  */
	u8 boot_lun;		/* 80  */
	u8 reserved1;		/* 81  */
	u16 reserved2[22];	/* 82,..125 */
	u16 cksum;		/* 126,127 */
};

struct ScsiReqBlk {
	struct list_head list;		/* next/prev ptrs for srb lists */
	struct DeviceCtlBlk *dcb;
	struct scsi_cmnd *cmd;

	struct SGentry *segment_x;	/* Linear array of hw sg entries (up to 64 entries) */
	dma_addr_t sg_bus_addr;	        /* Bus address of sg list (ie, of segment_x) */

	u8 sg_count;			/* No of HW sg entries for this request */
	u8 sg_index;			/* Index of HW sg entry for this request */
	size_t total_xfer_length;	/* Total number of bytes remaining to be transferred */
	size_t request_length;		/* Total number of bytes in this request */
	/*
	 * The sense buffer handling function, request_sense, uses
	 * the first hw sg entry (segment_x[0]) and the transfer
	 * length (total_xfer_length). While doing this it stores the
	 * original values into the last sg hw list
	 * (srb->segment_x[DC395x_MAX_SG_LISTENTRY - 1] and the
	 * total_xfer_length in xferred. These values are restored in
	 * pci_unmap_srb_sense. This is the only place xferred is used.
	 */
	size_t xferred;		        /* Saved copy of total_xfer_length */

	u16 state;

	u8 msgin_buf[6];
	u8 msgout_buf[6];

	u8 adapter_status;
	u8 target_status;
	u8 msg_count;
	u8 end_message;

	u8 tag_number;
	u8 status;
	u8 retry_count;
	u8 flag;

	u8 scsi_phase;
};

struct DeviceCtlBlk {
	struct list_head list;		/* next/prev ptrs for the dcb list */
	struct AdapterCtlBlk *acb;
	struct list_head srb_going_list;	/* head of going srb list */
	struct list_head srb_waiting_list;	/* head of waiting srb list */

	struct ScsiReqBlk *active_srb;
	u32 tag_mask;

	u16 max_command;

	u8 target_id;		/* SCSI Target ID  (SCSI Only) */
	u8 target_lun;		/* SCSI Log.  Unit (SCSI Only) */
	u8 identify_msg;
	u8 dev_mode;

	u8 inquiry7;		/* To store Inquiry flags */
	u8 sync_mode;		/* 0:async mode */
	u8 min_nego_period;	/* for nego. */
	u8 sync_period;		/* for reg.  */

	u8 sync_offset;		/* for reg. and nego.(low nibble) */
	u8 flag;
	u8 dev_type;
	u8 init_tcq_flag;
};

struct AdapterCtlBlk {
	struct Scsi_Host *scsi_host;

	unsigned long io_port_base;
	unsigned long io_port_len;

	struct list_head dcb_list;		/* head of going dcb list */
	struct DeviceCtlBlk *dcb_run_robin;
	struct DeviceCtlBlk *active_dcb;

	struct list_head srb_free_list;		/* head of free srb list */
	struct ScsiReqBlk *tmp_srb;
	struct timer_list waiting_timer;
	struct timer_list selto_timer;

	unsigned long last_reset;

	u16 srb_count;

	u8 sel_timeout;

	unsigned int irq_level;
	u8 tag_max_num;
	u8 acb_flag;
	u8 gmode2;

	u8 config;
	u8 lun_chk;
	u8 scan_devices;
	u8 hostid_bit;

	u8 dcb_map[DC395x_MAX_SCSI_ID];
	struct DeviceCtlBlk *children[DC395x_MAX_SCSI_ID][32];

	struct pci_dev *dev;

	u8 msg_len;

	struct ScsiReqBlk srb_array[DC395x_MAX_SRB_CNT];
	struct ScsiReqBlk srb;

	struct NvRamType eeprom;	/* eeprom settings for this adapter */
};


/*---------------------------------------------------------------------------
                            Forward declarations
 ---------------------------------------------------------------------------*/
static void data_out_phase0(struct AdapterCtlBlk *acb, struct ScsiReqBlk *srb,
		u16 *pscsi_status);
static void data_in_phase0(struct AdapterCtlBlk *acb, struct ScsiReqBlk *srb,
		u16 *pscsi_status);
static void command_phase0(struct AdapterCtlBlk *acb, struct ScsiReqBlk *srb,
		u16 *pscsi_status);
static void status_phase0(struct AdapterCtlBlk *acb, struct ScsiReqBlk *srb,
		u16 *pscsi_status);
static void msgout_phase0(struct AdapterCtlBlk *acb, struct ScsiReqBlk *srb,
		u16 *pscsi_status);
static void msgin_phase0(struct AdapterCtlBlk *acb, struct ScsiReqBlk *srb,
		u16 *pscsi_status);
static void data_out_phase1(struct AdapterCtlBlk *acb, struct ScsiReqBlk *srb,
		u16 *pscsi_status);
static void data_in_phase1(struct AdapterCtlBlk *acb, struct ScsiReqBlk *srb,
		u16 *pscsi_status);
static void command_phase1(struct AdapterCtlBlk *acb, struct ScsiReqBlk *srb,
		u16 *pscsi_status);
static void status_phase1(struct AdapterCtlBlk *acb, struct ScsiReqBlk *srb,
		u16 *pscsi_status);
static void msgout_phase1(struct AdapterCtlBlk *acb, struct ScsiReqBlk *srb,
		u16 *pscsi_status);
static void msgin_phase1(struct AdapterCtlBlk *acb, struct ScsiReqBlk *srb,
		u16 *pscsi_status);
static void nop0(struct AdapterCtlBlk *acb, struct ScsiReqBlk *srb,
		u16 *pscsi_status);
static void nop1(struct AdapterCtlBlk *acb, struct ScsiReqBlk *srb, 
		u16 *pscsi_status);
static void set_basic_config(struct AdapterCtlBlk *acb);
static void cleanup_after_transfer(struct AdapterCtlBlk *acb,
		struct ScsiReqBlk *srb);
static void reset_scsi_bus(struct AdapterCtlBlk *acb);
static void data_io_transfer(struct AdapterCtlBlk *acb,
		struct ScsiReqBlk *srb, u16 io_dir);
static void disconnect(struct AdapterCtlBlk *acb);
static void reselect(struct AdapterCtlBlk *acb);
static u8 start_scsi(struct AdapterCtlBlk *acb, struct DeviceCtlBlk *dcb,
		struct ScsiReqBlk *srb);
static inline void enable_msgout_abort(struct AdapterCtlBlk *acb,
		struct ScsiReqBlk *srb);
static void build_srb(struct scsi_cmnd *cmd, struct DeviceCtlBlk *dcb,
		struct ScsiReqBlk *srb);
static void doing_srb_done(struct AdapterCtlBlk *acb, u8 did_code,
		struct scsi_cmnd *cmd, u8 force);
static void scsi_reset_detect(struct AdapterCtlBlk *acb);
static void pci_unmap_srb(struct AdapterCtlBlk *acb, struct ScsiReqBlk *srb);
static void pci_unmap_srb_sense(struct AdapterCtlBlk *acb,
		struct ScsiReqBlk *srb);
static void srb_done(struct AdapterCtlBlk *acb, struct DeviceCtlBlk *dcb,
		struct ScsiReqBlk *srb);
static void request_sense(struct AdapterCtlBlk *acb, struct DeviceCtlBlk *dcb,
		struct ScsiReqBlk *srb);
static void set_xfer_rate(struct AdapterCtlBlk *acb,
		struct DeviceCtlBlk *dcb);
static void waiting_timeout(struct timer_list *t);


/*---------------------------------------------------------------------------
                                 Static Data
 ---------------------------------------------------------------------------*/
static u16 current_sync_offset = 0;

static void *dc395x_scsi_phase0[] = {
	data_out_phase0,/* phase:0 */
	data_in_phase0,	/* phase:1 */
	command_phase0,	/* phase:2 */
	status_phase0,	/* phase:3 */
	nop0,		/* phase:4 PH_BUS_FREE .. initial phase */
	nop0,		/* phase:5 PH_BUS_FREE .. initial phase */
	msgout_phase0,	/* phase:6 */
	msgin_phase0,	/* phase:7 */
};

static void *dc395x_scsi_phase1[] = {
	data_out_phase1,/* phase:0 */
	data_in_phase1,	/* phase:1 */
	command_phase1,	/* phase:2 */
	status_phase1,	/* phase:3 */
	nop1,		/* phase:4 PH_BUS_FREE .. initial phase */
	nop1,		/* phase:5 PH_BUS_FREE .. initial phase */
	msgout_phase1,	/* phase:6 */
	msgin_phase1,	/* phase:7 */
};

/*
 *Fast20:	000	 50ns, 20.0 MHz
 *		001	 75ns, 13.3 MHz
 *		010	100ns, 10.0 MHz
 *		011	125ns,  8.0 MHz
 *		100	150ns,  6.6 MHz
 *		101	175ns,  5.7 MHz
 *		110	200ns,  5.0 MHz
 *		111	250ns,  4.0 MHz
 *
 *Fast40(LVDS):	000	 25ns, 40.0 MHz
 *		001	 50ns, 20.0 MHz
 *		010	 75ns, 13.3 MHz
 *		011	100ns, 10.0 MHz
 *		100	125ns,  8.0 MHz
 *		101	150ns,  6.6 MHz
 *		110	175ns,  5.7 MHz
 *		111	200ns,  5.0 MHz
 */
/*static u8	clock_period[] = {12,19,25,31,37,44,50,62};*/

/* real period:48ns,76ns,100ns,124ns,148ns,176ns,200ns,248ns */
static u8 clock_period[] = { 12, 18, 25, 31, 37, 43, 50, 62 };
static u16 clock_speed[] = { 200, 133, 100, 80, 67, 58, 50, 40 };


/*---------------------------------------------------------------------------
                                Configuration
  ---------------------------------------------------------------------------*/
/*
 * Module/boot parameters currently effect *all* instances of the
 * card in the system.
 */

/*
 * Command line parameters are stored in a structure below.
 * These are the index's into the structure for the various
 * command line options.
 */
#define CFG_ADAPTER_ID		0
#define CFG_MAX_SPEED		1
#define CFG_DEV_MODE		2
#define CFG_ADAPTER_MODE	3
#define CFG_TAGS		4
#define CFG_RESET_DELAY		5

#define CFG_NUM			6	/* number of configuration items */


/*
 * Value used to indicate that a command line override
 * hasn't been used to modify the value.
 */
#define CFG_PARAM_UNSET -1


/*
 * Hold command line parameters.
 */
struct ParameterData {
	int value;		/* value of this setting */
	int min;		/* minimum value */
	int max;		/* maximum value */
	int def;		/* default value */
	int safe;		/* safe value */
};
static struct ParameterData cfg_data[] = {
	{ /* adapter id */
		CFG_PARAM_UNSET,
		0,
		15,
		7,
		7
	},
	{ /* max speed */
		CFG_PARAM_UNSET,
		  0,
		  7,
		  1,	/* 13.3Mhz */
		  4,	/*  6.7Hmz */
	},
	{ /* dev mode */
		CFG_PARAM_UNSET,
		0,
		0x3f,
		NTC_DO_PARITY_CHK | NTC_DO_DISCONNECT | NTC_DO_SYNC_NEGO |
			NTC_DO_WIDE_NEGO | NTC_DO_TAG_QUEUEING |
			NTC_DO_SEND_START,
		NTC_DO_PARITY_CHK | NTC_DO_SEND_START
	},
	{ /* adapter mode */
		CFG_PARAM_UNSET,
		0,
		0x2f,
		NAC_SCANLUN |
		NAC_GT2DRIVES | NAC_GREATER_1G | NAC_POWERON_SCSI_RESET
			/*| NAC_ACTIVE_NEG*/,
		NAC_GT2DRIVES | NAC_GREATER_1G | NAC_POWERON_SCSI_RESET | 0x08
	},
	{ /* tags */
		CFG_PARAM_UNSET,
		0,
		5,
		3,	/* 16 tags (??) */
		2,
	},
	{ /* reset delay */
		CFG_PARAM_UNSET,
		0,
		180,
		1,	/* 1 second */
		10,	/* 10 seconds */
	}
};


/*
 * Safe settings. If set to zero the BIOS/default values with
 * command line overrides will be used. If set to 1 then safe and
 * slow settings will be used.
 */
static bool use_safe_settings = 0;
module_param_named(safe, use_safe_settings, bool, 0);
MODULE_PARM_DESC(safe, "Use safe and slow settings only. Default: false");


module_param_named(adapter_id, cfg_data[CFG_ADAPTER_ID].value, int, 0);
MODULE_PARM_DESC(adapter_id, "Adapter SCSI ID. Default 7 (0-15)");

module_param_named(max_speed, cfg_data[CFG_MAX_SPEED].value, int, 0);
MODULE_PARM_DESC(max_speed, "Maximum bus speed. Default 1 (0-7) Speeds: 0=20, 1=13.3, 2=10, 3=8, 4=6.7, 5=5.8, 6=5, 7=4 Mhz");

module_param_named(dev_mode, cfg_data[CFG_DEV_MODE].value, int, 0);
MODULE_PARM_DESC(dev_mode, "Device mode.");

module_param_named(adapter_mode, cfg_data[CFG_ADAPTER_MODE].value, int, 0);
MODULE_PARM_DESC(adapter_mode, "Adapter mode.");

module_param_named(tags, cfg_data[CFG_TAGS].value, int, 0);
MODULE_PARM_DESC(tags, "Number of tags (1<<x). Default 3 (0-5)");

module_param_named(reset_delay, cfg_data[CFG_RESET_DELAY].value, int, 0);
MODULE_PARM_DESC(reset_delay, "Reset delay in seconds. Default 1 (0-180)");


/**
 * set_safe_settings - if the use_safe_settings option is set then
 * set all values to the safe and slow values.
 **/
static void set_safe_settings(void)
{
	if (use_safe_settings)
	{
		int i;

		dprintkl(KERN_INFO, "Using safe settings.\n");
		for (i = 0; i < CFG_NUM; i++)
		{
			cfg_data[i].value = cfg_data[i].safe;
		}
	}
}


/**
 * fix_settings - reset any boot parameters which are out of range
 * back to the default values.
 **/
static void fix_settings(void)
{
	int i;

	dprintkdbg(DBG_1,
		"setup: AdapterId=%08x MaxSpeed=%08x DevMode=%08x "
		"AdapterMode=%08x Tags=%08x ResetDelay=%08x\n",
		cfg_data[CFG_ADAPTER_ID].value,
		cfg_data[CFG_MAX_SPEED].value,
		cfg_data[CFG_DEV_MODE].value,
		cfg_data[CFG_ADAPTER_MODE].value,
		cfg_data[CFG_TAGS].value,
		cfg_data[CFG_RESET_DELAY].value);
	for (i = 0; i < CFG_NUM; i++)
	{
		if (cfg_data[i].value < cfg_data[i].min
		    || cfg_data[i].value > cfg_data[i].max)
			cfg_data[i].value = cfg_data[i].def;
	}
}



/*
 * Mapping from the eeprom delay index value (index into this array)
 * to the number of actual seconds that the delay should be for.
 */
static char eeprom_index_to_delay_map[] =
	{ 1, 3, 5, 10, 16, 30, 60, 120 };


/**
 * eeprom_index_to_delay - Take the eeprom delay setting and convert it
 * into a number of seconds.
 *
 * @eeprom: The eeprom structure in which we find the delay index to map.
 **/
static void eeprom_index_to_delay(struct NvRamType *eeprom)
{
	eeprom->delay_time = eeprom_index_to_delay_map[eeprom->delay_time];
}


/**
 * delay_to_eeprom_index - Take a delay in seconds and return the
 * closest eeprom index which will delay for at least that amount of
 * seconds.
 *
 * @delay: The delay, in seconds, to find the eeprom index for.
 **/
static int delay_to_eeprom_index(int delay)
{
	u8 idx = 0;
	while (idx < 7 && eeprom_index_to_delay_map[idx] < delay)
		idx++;
	return idx;
}


/**
 * eeprom_override - Override the eeprom settings, in the provided
 * eeprom structure, with values that have been set on the command
 * line.
 *
 * @eeprom: The eeprom data to override with command line options.
 **/
static void eeprom_override(struct NvRamType *eeprom)
{
	u8 id;

	/* Adapter Settings */
	if (cfg_data[CFG_ADAPTER_ID].value != CFG_PARAM_UNSET)
		eeprom->scsi_id = (u8)cfg_data[CFG_ADAPTER_ID].value;

	if (cfg_data[CFG_ADAPTER_MODE].value != CFG_PARAM_UNSET)
		eeprom->channel_cfg = (u8)cfg_data[CFG_ADAPTER_MODE].value;

	if (cfg_data[CFG_RESET_DELAY].value != CFG_PARAM_UNSET)
		eeprom->delay_time = delay_to_eeprom_index(
					cfg_data[CFG_RESET_DELAY].value);

	if (cfg_data[CFG_TAGS].value != CFG_PARAM_UNSET)
		eeprom->max_tag = (u8)cfg_data[CFG_TAGS].value;

	/* Device Settings */
	for (id = 0; id < DC395x_MAX_SCSI_ID; id++) {
		if (cfg_data[CFG_DEV_MODE].value != CFG_PARAM_UNSET)
			eeprom->target[id].cfg0 =
				(u8)cfg_data[CFG_DEV_MODE].value;

		if (cfg_data[CFG_MAX_SPEED].value != CFG_PARAM_UNSET)
			eeprom->target[id].period =
				(u8)cfg_data[CFG_MAX_SPEED].value;

	}
}


/*---------------------------------------------------------------------------
 ---------------------------------------------------------------------------*/

static unsigned int list_size(struct list_head *head)
{
	unsigned int count = 0;
	struct list_head *pos;
	list_for_each(pos, head)
		count++;
	return count;
}


static struct DeviceCtlBlk *dcb_get_next(struct list_head *head,
		struct DeviceCtlBlk *pos)
{
	int use_next = 0;
	struct DeviceCtlBlk* next = NULL;
	struct DeviceCtlBlk* i;

	if (list_empty(head))
		return NULL;

	/* find supplied dcb and then select the next one */
	list_for_each_entry(i, head, list)
		if (use_next) {
			next = i;
			break;
		} else if (i == pos) {
			use_next = 1;
		}
	/* if no next one take the head one (ie, wraparound) */
	if (!next)
        	list_for_each_entry(i, head, list) {
        		next = i;
        		break;
        	}

	return next;
}


static void free_tag(struct DeviceCtlBlk *dcb, struct ScsiReqBlk *srb)
{
	if (srb->tag_number < 255) {
		dcb->tag_mask &= ~(1 << srb->tag_number);	/* free tag mask */
		srb->tag_number = 255;
	}
}


/* Find cmd in SRB list */
static inline struct ScsiReqBlk *find_cmd(struct scsi_cmnd *cmd,
		struct list_head *head)
{
	struct ScsiReqBlk *i;
	list_for_each_entry(i, head, list)
		if (i->cmd == cmd)
			return i;
	return NULL;
}

/* Sets the timer to wake us up */
static void waiting_set_timer(struct AdapterCtlBlk *acb, unsigned long to)
{
	if (timer_pending(&acb->waiting_timer))
		return;
	if (time_before(jiffies + to, acb->last_reset - HZ / 2))
		acb->waiting_timer.expires =
		    acb->last_reset - HZ / 2 + 1;
	else
		acb->waiting_timer.expires = jiffies + to + 1;
	add_timer(&acb->waiting_timer);
}


/* Send the next command from the waiting list to the bus */
static void waiting_process_next(struct AdapterCtlBlk *acb)
{
	struct DeviceCtlBlk *start = NULL;
	struct DeviceCtlBlk *pos;
	struct DeviceCtlBlk *dcb;
	struct ScsiReqBlk *srb;
	struct list_head *dcb_list_head = &acb->dcb_list;

	if (acb->active_dcb
	    || (acb->acb_flag & (RESET_DETECT + RESET_DONE + RESET_DEV)))
		return;

	if (timer_pending(&acb->waiting_timer))
		del_timer(&acb->waiting_timer);

	if (list_empty(dcb_list_head))
		return;

	/*
	 * Find the starting dcb. Need to find it again in the list
	 * since the list may have changed since we set the ptr to it
	 */
	list_for_each_entry(dcb, dcb_list_head, list)
		if (dcb == acb->dcb_run_robin) {
			start = dcb;
			break;
		}
	if (!start) {
		/* This can happen! */
		start = list_entry(dcb_list_head->next, typeof(*start), list);
		acb->dcb_run_robin = start;
	}


	/*
	 * Loop over the dcb, but we start somewhere (potentially) in
	 * the middle of the loop so we need to manully do this.
	 */
	pos = start;
	do {
		struct list_head *waiting_list_head = &pos->srb_waiting_list;

		/* Make sure, the next another device gets scheduled ... */
		acb->dcb_run_robin = dcb_get_next(dcb_list_head,
						  acb->dcb_run_robin);

		if (list_empty(waiting_list_head) ||
		    pos->max_command <= list_size(&pos->srb_going_list)) {
			/* move to next dcb */
			pos = dcb_get_next(dcb_list_head, pos);
		} else {
			srb = list_entry(waiting_list_head->next,
					 struct ScsiReqBlk, list);

			/* Try to send to the bus */
			if (!start_scsi(acb, pos, srb))
				list_move(&srb->list, &pos->srb_going_list);
			else
				waiting_set_timer(acb, HZ/50);
			break;
		}
	} while (pos != start);
}


/* Wake up waiting queue */
static void waiting_timeout(struct timer_list *t)
{
	unsigned long flags;
	struct AdapterCtlBlk *acb = from_timer(acb, t, waiting_timer);
	dprintkdbg(DBG_1,
		"waiting_timeout: Queue woken up by timer. acb=%p\n", acb);
	DC395x_LOCK_IO(acb->scsi_host, flags);
	waiting_process_next(acb);
	DC395x_UNLOCK_IO(acb->scsi_host, flags);
}


/* Get the DCB for a given ID/LUN combination */
static struct DeviceCtlBlk *find_dcb(struct AdapterCtlBlk *acb, u8 id, u8 lun)
{
	return acb->children[id][lun];
}


/* Send SCSI Request Block (srb) to adapter (acb) */
static void send_srb(struct AdapterCtlBlk *acb, struct ScsiReqBlk *srb)
{
	struct DeviceCtlBlk *dcb = srb->dcb;

	if (dcb->max_command <= list_size(&dcb->srb_going_list) ||
	    acb->active_dcb ||
	    (acb->acb_flag & (RESET_DETECT + RESET_DONE + RESET_DEV))) {
		list_add_tail(&srb->list, &dcb->srb_waiting_list);
		waiting_process_next(acb);
		return;
	}

	if (!start_scsi(acb, dcb, srb)) {
		list_add_tail(&srb->list, &dcb->srb_going_list);
	} else {
		list_add(&srb->list, &dcb->srb_waiting_list);
		waiting_set_timer(acb, HZ / 50);
	}
}

/* Prepare SRB for being sent to Device DCB w/ command *cmd */
static void build_srb(struct scsi_cmnd *cmd, struct DeviceCtlBlk *dcb,
		struct ScsiReqBlk *srb)
{
	int nseg;
	enum dma_data_direction dir = cmd->sc_data_direction;
	dprintkdbg(DBG_0, "build_srb: (0x%p) <%02i-%i>\n",
		cmd, dcb->target_id, dcb->target_lun);

	srb->dcb = dcb;
	srb->cmd = cmd;
	srb->sg_count = 0;
	srb->total_xfer_length = 0;
	srb->sg_bus_addr = 0;
	srb->sg_index = 0;
	srb->adapter_status = 0;
	srb->target_status = 0;
	srb->msg_count = 0;
	srb->status = 0;
	srb->flag = 0;
	srb->state = 0;
	srb->retry_count = 0;
	srb->tag_number = TAG_NONE;
	srb->scsi_phase = PH_BUS_FREE;	/* initial phase */
	srb->end_message = 0;

	nseg = scsi_dma_map(cmd);
	BUG_ON(nseg < 0);

	if (dir == DMA_NONE || !nseg) {
		dprintkdbg(DBG_0,
			"build_srb: [0] len=%d buf=%p use_sg=%d !MAP=%08x\n",
			   cmd->bufflen, scsi_sglist(cmd), scsi_sg_count(cmd),
			   srb->segment_x[0].address);
	} else {
		int i;
		u32 reqlen = scsi_bufflen(cmd);
		struct scatterlist *sg;
		struct SGentry *sgp = srb->segment_x;

		srb->sg_count = nseg;

		dprintkdbg(DBG_0,
			   "build_srb: [n] len=%d buf=%p use_sg=%d segs=%d\n",
			   reqlen, scsi_sglist(cmd), scsi_sg_count(cmd),
			   srb->sg_count);

		scsi_for_each_sg(cmd, sg, srb->sg_count, i) {
			u32 busaddr = (u32)sg_dma_address(sg);
			u32 seglen = (u32)sg->length;
			sgp[i].address = busaddr;
			sgp[i].length = seglen;
			srb->total_xfer_length += seglen;
		}
		sgp += srb->sg_count - 1;

		/*
		 * adjust last page if too big as it is allocated
		 * on even page boundaries
		 */
		if (srb->total_xfer_length > reqlen) {
			sgp->length -= (srb->total_xfer_length - reqlen);
			srb->total_xfer_length = reqlen;
		}

		/* Fixup for WIDE padding - make sure length is even */
		if (dcb->sync_period & WIDE_SYNC &&
		    srb->total_xfer_length % 2) {
			srb->total_xfer_length++;
			sgp->length++;
		}

		srb->sg_bus_addr = dma_map_single(&dcb->acb->dev->dev,
				srb->segment_x, SEGMENTX_LEN, DMA_TO_DEVICE);

		dprintkdbg(DBG_SG, "build_srb: [n] map sg %p->%08x(%05x)\n",
			srb->segment_x, srb->sg_bus_addr, SEGMENTX_LEN);
	}

	srb->request_length = srb->total_xfer_length;
}


/**
 * dc395x_queue_command_lck - queue scsi command passed from the mid
 * layer, invoke 'done' on completion
 *
 * @cmd: pointer to scsi command object
 * @done: function pointer to be invoked on completion
 *
 * Returns 1 if the adapter (host) is busy, else returns 0. One
 * reason for an adapter to be busy is that the number
 * of outstanding queued commands is already equal to
 * struct Scsi_Host::can_queue .
 *
 * Required: if struct Scsi_Host::can_queue is ever non-zero
 *           then this function is required.
 *
 * Locks: struct Scsi_Host::host_lock held on entry (with "irqsave")
 *        and is expected to be held on return.
 *
 **/
static int dc395x_queue_command_lck(struct scsi_cmnd *cmd)
{
	void (*done)(struct scsi_cmnd *) = scsi_done;
	struct DeviceCtlBlk *dcb;
	struct ScsiReqBlk *srb;
	struct AdapterCtlBlk *acb =
	    (struct AdapterCtlBlk *)cmd->device->host->hostdata;
	dprintkdbg(DBG_0, "queue_command: (0x%p) <%02i-%i> cmnd=0x%02x\n",
		cmd, cmd->device->id, (u8)cmd->device->lun, cmd->cmnd[0]);

	/* Assume BAD_TARGET; will be cleared later */
	set_host_byte(cmd, DID_BAD_TARGET);

	/* ignore invalid targets */
	if (cmd->device->id >= acb->scsi_host->max_id ||
	    cmd->device->lun >= acb->scsi_host->max_lun ||
	    cmd->device->lun >31) {
		goto complete;
	}

	/* does the specified lun on the specified device exist */
	if (!(acb->dcb_map[cmd->device->id] & (1 << cmd->device->lun))) {
		dprintkl(KERN_INFO, "queue_command: Ignore target <%02i-%i>\n",
			cmd->device->id, (u8)cmd->device->lun);
		goto complete;
	}

	/* do we have a DCB for the device */
	dcb = find_dcb(acb, cmd->device->id, cmd->device->lun);
	if (!dcb) {
		/* should never happen */
		dprintkl(KERN_ERR, "queue_command: No such device <%02i-%i>",
			cmd->device->id, (u8)cmd->device->lun);
		goto complete;
	}

<<<<<<< HEAD
	/* set callback and clear result in the command */
	cmd->scsi_done = done;
=======
>>>>>>> df0cc57e
	set_host_byte(cmd, DID_OK);
	set_status_byte(cmd, SAM_STAT_GOOD);

	srb = list_first_entry_or_null(&acb->srb_free_list,
			struct ScsiReqBlk, list);
	if (!srb) {
		/*
		 * Return 1 since we are unable to queue this command at this
		 * point in time.
		 */
		dprintkdbg(DBG_0, "queue_command: No free srb's\n");
		return 1;
	}
	list_del(&srb->list);

	build_srb(cmd, dcb, srb);

	if (!list_empty(&dcb->srb_waiting_list)) {
		/* append to waiting queue */
		list_add_tail(&srb->list, &dcb->srb_waiting_list);
		waiting_process_next(acb);
	} else {
		/* process immediately */
		send_srb(acb, srb);
	}
	dprintkdbg(DBG_1, "queue_command: (0x%p) done\n", cmd);
	return 0;

complete:
	/*
	 * Complete the command immediatey, and then return 0 to
	 * indicate that we have handled the command. This is usually
	 * done when the commad is for things like non existent
	 * devices.
	 */
	done(cmd);
	return 0;
}

static DEF_SCSI_QCMD(dc395x_queue_command)

static void dump_register_info(struct AdapterCtlBlk *acb,
		struct DeviceCtlBlk *dcb, struct ScsiReqBlk *srb)
{
	u16 pstat;
	struct pci_dev *dev = acb->dev;
	pci_read_config_word(dev, PCI_STATUS, &pstat);
	if (!dcb)
		dcb = acb->active_dcb;
	if (!srb && dcb)
		srb = dcb->active_srb;
	if (srb) {
		if (!srb->cmd)
			dprintkl(KERN_INFO, "dump: srb=%p cmd=%p OOOPS!\n",
				srb, srb->cmd);
		else
			dprintkl(KERN_INFO, "dump: srb=%p cmd=%p "
				 "cmnd=0x%02x <%02i-%i>\n",
				srb, srb->cmd,
				srb->cmd->cmnd[0], srb->cmd->device->id,
				(u8)srb->cmd->device->lun);
		printk("  sglist=%p cnt=%i idx=%i len=%zu\n",
		       srb->segment_x, srb->sg_count, srb->sg_index,
		       srb->total_xfer_length);
		printk("  state=0x%04x status=0x%02x phase=0x%02x (%sconn.)\n",
		       srb->state, srb->status, srb->scsi_phase,
		       (acb->active_dcb) ? "" : "not");
	}
	dprintkl(KERN_INFO, "dump: SCSI{status=0x%04x fifocnt=0x%02x "
		"signals=0x%02x irqstat=0x%02x sync=0x%02x target=0x%02x "
		"rselid=0x%02x ctr=0x%08x irqen=0x%02x config=0x%04x "
		"config2=0x%02x cmd=0x%02x selto=0x%02x}\n",
		DC395x_read16(acb, TRM_S1040_SCSI_STATUS),
		DC395x_read8(acb, TRM_S1040_SCSI_FIFOCNT),
		DC395x_read8(acb, TRM_S1040_SCSI_SIGNAL),
		DC395x_read8(acb, TRM_S1040_SCSI_INTSTATUS),
		DC395x_read8(acb, TRM_S1040_SCSI_SYNC),
		DC395x_read8(acb, TRM_S1040_SCSI_TARGETID),
		DC395x_read8(acb, TRM_S1040_SCSI_IDMSG),
		DC395x_read32(acb, TRM_S1040_SCSI_COUNTER),
		DC395x_read8(acb, TRM_S1040_SCSI_INTEN),
		DC395x_read16(acb, TRM_S1040_SCSI_CONFIG0),
		DC395x_read8(acb, TRM_S1040_SCSI_CONFIG2),
		DC395x_read8(acb, TRM_S1040_SCSI_COMMAND),
		DC395x_read8(acb, TRM_S1040_SCSI_TIMEOUT));
	dprintkl(KERN_INFO, "dump: DMA{cmd=0x%04x fifocnt=0x%02x fstat=0x%02x "
		"irqstat=0x%02x irqen=0x%02x cfg=0x%04x tctr=0x%08x "
		"ctctr=0x%08x addr=0x%08x:0x%08x}\n",
		DC395x_read16(acb, TRM_S1040_DMA_COMMAND),
		DC395x_read8(acb, TRM_S1040_DMA_FIFOCNT),
		DC395x_read8(acb, TRM_S1040_DMA_FIFOSTAT),
		DC395x_read8(acb, TRM_S1040_DMA_STATUS),
		DC395x_read8(acb, TRM_S1040_DMA_INTEN),
		DC395x_read16(acb, TRM_S1040_DMA_CONFIG),
		DC395x_read32(acb, TRM_S1040_DMA_XCNT),
		DC395x_read32(acb, TRM_S1040_DMA_CXCNT),
		DC395x_read32(acb, TRM_S1040_DMA_XHIGHADDR),
		DC395x_read32(acb, TRM_S1040_DMA_XLOWADDR));
	dprintkl(KERN_INFO, "dump: gen{gctrl=0x%02x gstat=0x%02x gtmr=0x%02x} "
		"pci{status=0x%04x}\n",
		DC395x_read8(acb, TRM_S1040_GEN_CONTROL),
		DC395x_read8(acb, TRM_S1040_GEN_STATUS),
		DC395x_read8(acb, TRM_S1040_GEN_TIMER),
		pstat);
}


static inline void clear_fifo(struct AdapterCtlBlk *acb, char *txt)
{
#if debug_enabled(DBG_FIFO)
	u8 lines = DC395x_read8(acb, TRM_S1040_SCSI_SIGNAL);
	u8 fifocnt = DC395x_read8(acb, TRM_S1040_SCSI_FIFOCNT);
	if (!(fifocnt & 0x40))
		dprintkdbg(DBG_FIFO,
			"clear_fifo: (%i bytes) on phase %02x in %s\n",
			fifocnt & 0x3f, lines, txt);
#endif
	DC395x_write16(acb, TRM_S1040_SCSI_CONTROL, DO_CLRFIFO);
}


static void reset_dev_param(struct AdapterCtlBlk *acb)
{
	struct DeviceCtlBlk *dcb;
	struct NvRamType *eeprom = &acb->eeprom;
	dprintkdbg(DBG_0, "reset_dev_param: acb=%p\n", acb);

	list_for_each_entry(dcb, &acb->dcb_list, list) {
		u8 period_index;

		dcb->sync_mode &= ~(SYNC_NEGO_DONE + WIDE_NEGO_DONE);
		dcb->sync_period = 0;
		dcb->sync_offset = 0;

		dcb->dev_mode = eeprom->target[dcb->target_id].cfg0;
		period_index = eeprom->target[dcb->target_id].period & 0x07;
		dcb->min_nego_period = clock_period[period_index];
		if (!(dcb->dev_mode & NTC_DO_WIDE_NEGO)
		    || !(acb->config & HCC_WIDE_CARD))
			dcb->sync_mode &= ~WIDE_NEGO_ENABLE;
	}
}


/*
 * perform a hard reset on the SCSI bus
 * @cmd - some command for this host (for fetching hooks)
 * Returns: SUCCESS (0x2002) on success, else FAILED (0x2003).
 */
static int __dc395x_eh_bus_reset(struct scsi_cmnd *cmd)
{
	struct AdapterCtlBlk *acb =
		(struct AdapterCtlBlk *)cmd->device->host->hostdata;
	dprintkl(KERN_INFO,
		"eh_bus_reset: (0%p) target=<%02i-%i> cmd=%p\n",
		cmd, cmd->device->id, (u8)cmd->device->lun, cmd);

	if (timer_pending(&acb->waiting_timer))
		del_timer(&acb->waiting_timer);

	/*
	 * disable interrupt    
	 */
	DC395x_write8(acb, TRM_S1040_DMA_INTEN, 0x00);
	DC395x_write8(acb, TRM_S1040_SCSI_INTEN, 0x00);
	DC395x_write8(acb, TRM_S1040_SCSI_CONTROL, DO_RSTMODULE);
	DC395x_write8(acb, TRM_S1040_DMA_CONTROL, DMARESETMODULE);

	reset_scsi_bus(acb);
	udelay(500);

	/* We may be in serious trouble. Wait some seconds */
	acb->last_reset =
	    jiffies + 3 * HZ / 2 +
	    HZ * acb->eeprom.delay_time;

	/*
	 * re-enable interrupt      
	 */
	/* Clear SCSI FIFO          */
	DC395x_write8(acb, TRM_S1040_DMA_CONTROL, CLRXFIFO);
	clear_fifo(acb, "eh_bus_reset");
	/* Delete pending IRQ */
	DC395x_read8(acb, TRM_S1040_SCSI_INTSTATUS);
	set_basic_config(acb);

	reset_dev_param(acb);
	doing_srb_done(acb, DID_RESET, cmd, 0);
	acb->active_dcb = NULL;
	acb->acb_flag = 0;	/* RESET_DETECT, RESET_DONE ,RESET_DEV */
	waiting_process_next(acb);

	return SUCCESS;
}

static int dc395x_eh_bus_reset(struct scsi_cmnd *cmd)
{
	int rc;

	spin_lock_irq(cmd->device->host->host_lock);
	rc = __dc395x_eh_bus_reset(cmd);
	spin_unlock_irq(cmd->device->host->host_lock);

	return rc;
}

/*
 * abort an errant SCSI command
 * @cmd - command to be aborted
 * Returns: SUCCESS (0x2002) on success, else FAILED (0x2003).
 */
static int dc395x_eh_abort(struct scsi_cmnd *cmd)
{
	/*
	 * Look into our command queues: If it has not been sent already,
	 * we remove it and return success. Otherwise fail.
	 */
	struct AdapterCtlBlk *acb =
	    (struct AdapterCtlBlk *)cmd->device->host->hostdata;
	struct DeviceCtlBlk *dcb;
	struct ScsiReqBlk *srb;
	dprintkl(KERN_INFO, "eh_abort: (0x%p) target=<%02i-%i> cmd=%p\n",
		cmd, cmd->device->id, (u8)cmd->device->lun, cmd);

	dcb = find_dcb(acb, cmd->device->id, cmd->device->lun);
	if (!dcb) {
		dprintkl(KERN_DEBUG, "eh_abort: No such device\n");
		return FAILED;
	}

	srb = find_cmd(cmd, &dcb->srb_waiting_list);
	if (srb) {
		list_del(&srb->list);
		pci_unmap_srb_sense(acb, srb);
		pci_unmap_srb(acb, srb);
		free_tag(dcb, srb);
		list_add_tail(&srb->list, &acb->srb_free_list);
		dprintkl(KERN_DEBUG, "eh_abort: Command was waiting\n");
		set_host_byte(cmd, DID_ABORT);
		return SUCCESS;
	}
	srb = find_cmd(cmd, &dcb->srb_going_list);
	if (srb) {
		dprintkl(KERN_DEBUG, "eh_abort: Command in progress\n");
		/* XXX: Should abort the command here */
	} else {
		dprintkl(KERN_DEBUG, "eh_abort: Command not found\n");
	}
	return FAILED;
}


/* SDTR */
static void build_sdtr(struct AdapterCtlBlk *acb, struct DeviceCtlBlk *dcb,
		struct ScsiReqBlk *srb)
{
	u8 *ptr = srb->msgout_buf + srb->msg_count;
	if (srb->msg_count > 1) {
		dprintkl(KERN_INFO,
			"build_sdtr: msgout_buf BUSY (%i: %02x %02x)\n",
			srb->msg_count, srb->msgout_buf[0],
			srb->msgout_buf[1]);
		return;
	}
	if (!(dcb->dev_mode & NTC_DO_SYNC_NEGO)) {
		dcb->sync_offset = 0;
		dcb->min_nego_period = 200 >> 2;
	} else if (dcb->sync_offset == 0)
		dcb->sync_offset = SYNC_NEGO_OFFSET;

	srb->msg_count += spi_populate_sync_msg(ptr, dcb->min_nego_period,
						dcb->sync_offset);
	srb->state |= SRB_DO_SYNC_NEGO;
}


/* WDTR */
static void build_wdtr(struct AdapterCtlBlk *acb, struct DeviceCtlBlk *dcb,
		struct ScsiReqBlk *srb)
{
	u8 wide = ((dcb->dev_mode & NTC_DO_WIDE_NEGO) &
		   (acb->config & HCC_WIDE_CARD)) ? 1 : 0;
	u8 *ptr = srb->msgout_buf + srb->msg_count;
	if (srb->msg_count > 1) {
		dprintkl(KERN_INFO,
			"build_wdtr: msgout_buf BUSY (%i: %02x %02x)\n",
			srb->msg_count, srb->msgout_buf[0],
			srb->msgout_buf[1]);
		return;
	}
	srb->msg_count += spi_populate_width_msg(ptr, wide);
	srb->state |= SRB_DO_WIDE_NEGO;
}


#if 0
/* Timer to work around chip flaw: When selecting and the bus is 
 * busy, we sometimes miss a Selection timeout IRQ */
void selection_timeout_missed(unsigned long ptr);
/* Sets the timer to wake us up */
static void selto_timer(struct AdapterCtlBlk *acb)
{
	if (timer_pending(&acb->selto_timer))
		return;
	acb->selto_timer.function = selection_timeout_missed;
	acb->selto_timer.data = (unsigned long) acb;
	if (time_before
	    (jiffies + HZ, acb->last_reset + HZ / 2))
		acb->selto_timer.expires =
		    acb->last_reset + HZ / 2 + 1;
	else
		acb->selto_timer.expires = jiffies + HZ + 1;
	add_timer(&acb->selto_timer);
}


void selection_timeout_missed(unsigned long ptr)
{
	unsigned long flags;
	struct AdapterCtlBlk *acb = (struct AdapterCtlBlk *)ptr;
	struct ScsiReqBlk *srb;
	dprintkl(KERN_DEBUG, "Chip forgot to produce SelTO IRQ!\n");
	if (!acb->active_dcb || !acb->active_dcb->active_srb) {
		dprintkl(KERN_DEBUG, "... but no cmd pending? Oops!\n");
		return;
	}
	DC395x_LOCK_IO(acb->scsi_host, flags);
	srb = acb->active_dcb->active_srb;
	disconnect(acb);
	DC395x_UNLOCK_IO(acb->scsi_host, flags);
}
#endif


static u8 start_scsi(struct AdapterCtlBlk* acb, struct DeviceCtlBlk* dcb,
		struct ScsiReqBlk* srb)
{
	u16 __maybe_unused s_stat2, return_code;
	u8 s_stat, scsicommand, i, identify_message;
	u8 *ptr;
	dprintkdbg(DBG_0, "start_scsi: (0x%p) <%02i-%i> srb=%p\n",
		dcb->target_id, dcb->target_lun, srb);

	srb->tag_number = TAG_NONE;	/* acb->tag_max_num: had error read in eeprom */

	s_stat = DC395x_read8(acb, TRM_S1040_SCSI_SIGNAL);
	s_stat2 = 0;
	s_stat2 = DC395x_read16(acb, TRM_S1040_SCSI_STATUS);
#if 1
	if (s_stat & 0x20 /* s_stat2 & 0x02000 */ ) {
		dprintkdbg(DBG_KG, "start_scsi: (0x%p) BUSY %02x %04x\n",
			s_stat, s_stat2);
		/*
		 * Try anyway?
		 *
		 * We could, BUT: Sometimes the TRM_S1040 misses to produce a Selection
		 * Timeout, a Disconnect or a Reselection IRQ, so we would be screwed!
		 * (This is likely to be a bug in the hardware. Obviously, most people
		 *  only have one initiator per SCSI bus.)
		 * Instead let this fail and have the timer make sure the command is 
		 * tried again after a short time
		 */
		/*selto_timer (acb); */
		return 1;
	}
#endif
	if (acb->active_dcb) {
		dprintkl(KERN_DEBUG, "start_scsi: (0x%p) Attempt to start a"
			"command while another command (0x%p) is active.",
			srb->cmd,
			acb->active_dcb->active_srb ?
			    acb->active_dcb->active_srb->cmd : 0);
		return 1;
	}
	if (DC395x_read16(acb, TRM_S1040_SCSI_STATUS) & SCSIINTERRUPT) {
		dprintkdbg(DBG_KG, "start_scsi: (0x%p) Failed (busy)\n", srb->cmd);
		return 1;
	}
	/* Allow starting of SCSI commands half a second before we allow the mid-level
	 * to queue them again after a reset */
	if (time_before(jiffies, acb->last_reset - HZ / 2)) {
		dprintkdbg(DBG_KG, "start_scsi: Refuse cmds (reset wait)\n");
		return 1;
	}

	/* Flush FIFO */
	clear_fifo(acb, "start_scsi");
	DC395x_write8(acb, TRM_S1040_SCSI_HOSTID, acb->scsi_host->this_id);
	DC395x_write8(acb, TRM_S1040_SCSI_TARGETID, dcb->target_id);
	DC395x_write8(acb, TRM_S1040_SCSI_SYNC, dcb->sync_period);
	DC395x_write8(acb, TRM_S1040_SCSI_OFFSET, dcb->sync_offset);
	srb->scsi_phase = PH_BUS_FREE;	/* initial phase */

	identify_message = dcb->identify_msg;
	/*DC395x_TRM_write8(TRM_S1040_SCSI_IDMSG, identify_message); */
	/* Don't allow disconnection for AUTO_REQSENSE: Cont.All.Cond.! */
	if (srb->flag & AUTO_REQSENSE)
		identify_message &= 0xBF;

	if (((srb->cmd->cmnd[0] == INQUIRY)
	     || (srb->cmd->cmnd[0] == REQUEST_SENSE)
	     || (srb->flag & AUTO_REQSENSE))
	    && (((dcb->sync_mode & WIDE_NEGO_ENABLE)
		 && !(dcb->sync_mode & WIDE_NEGO_DONE))
		|| ((dcb->sync_mode & SYNC_NEGO_ENABLE)
		    && !(dcb->sync_mode & SYNC_NEGO_DONE)))
	    && (dcb->target_lun == 0)) {
		srb->msgout_buf[0] = identify_message;
		srb->msg_count = 1;
		scsicommand = SCMD_SEL_ATNSTOP;
		srb->state = SRB_MSGOUT;
#ifndef SYNC_FIRST
		if (dcb->sync_mode & WIDE_NEGO_ENABLE
		    && dcb->inquiry7 & SCSI_INQ_WBUS16) {
			build_wdtr(acb, dcb, srb);
			goto no_cmd;
		}
#endif
		if (dcb->sync_mode & SYNC_NEGO_ENABLE
		    && dcb->inquiry7 & SCSI_INQ_SYNC) {
			build_sdtr(acb, dcb, srb);
			goto no_cmd;
		}
		if (dcb->sync_mode & WIDE_NEGO_ENABLE
		    && dcb->inquiry7 & SCSI_INQ_WBUS16) {
			build_wdtr(acb, dcb, srb);
			goto no_cmd;
		}
		srb->msg_count = 0;
	}
	/* Send identify message */
	DC395x_write8(acb, TRM_S1040_SCSI_FIFO, identify_message);

	scsicommand = SCMD_SEL_ATN;
	srb->state = SRB_START_;
#ifndef DC395x_NO_TAGQ
	if ((dcb->sync_mode & EN_TAG_QUEUEING)
	    && (identify_message & 0xC0)) {
		/* Send Tag message */
		u32 tag_mask = 1;
		u8 tag_number = 0;
		while (tag_mask & dcb->tag_mask
		       && tag_number < dcb->max_command) {
			tag_mask = tag_mask << 1;
			tag_number++;
		}
		if (tag_number >= dcb->max_command) {
			dprintkl(KERN_WARNING, "start_scsi: (0x%p) "
				"Out of tags target=<%02i-%i>)\n",
				srb->cmd, srb->cmd->device->id,
				(u8)srb->cmd->device->lun);
			srb->state = SRB_READY;
			DC395x_write16(acb, TRM_S1040_SCSI_CONTROL,
				       DO_HWRESELECT);
			return 1;
		}
		/* Send Tag id */
		DC395x_write8(acb, TRM_S1040_SCSI_FIFO, SIMPLE_QUEUE_TAG);
		DC395x_write8(acb, TRM_S1040_SCSI_FIFO, tag_number);
		dcb->tag_mask |= tag_mask;
		srb->tag_number = tag_number;
		scsicommand = SCMD_SEL_ATN3;
		srb->state = SRB_START_;
	}
#endif
/*polling:*/
	/* Send CDB ..command block ......... */
	dprintkdbg(DBG_KG, "start_scsi: (0x%p) <%02i-%i> cmnd=0x%02x tag=%i\n",
		srb->cmd, srb->cmd->device->id, (u8)srb->cmd->device->lun,
		srb->cmd->cmnd[0], srb->tag_number);
	if (srb->flag & AUTO_REQSENSE) {
		DC395x_write8(acb, TRM_S1040_SCSI_FIFO, REQUEST_SENSE);
		DC395x_write8(acb, TRM_S1040_SCSI_FIFO, (dcb->target_lun << 5));
		DC395x_write8(acb, TRM_S1040_SCSI_FIFO, 0);
		DC395x_write8(acb, TRM_S1040_SCSI_FIFO, 0);
		DC395x_write8(acb, TRM_S1040_SCSI_FIFO, SCSI_SENSE_BUFFERSIZE);
		DC395x_write8(acb, TRM_S1040_SCSI_FIFO, 0);
	} else {
		ptr = (u8 *)srb->cmd->cmnd;
		for (i = 0; i < srb->cmd->cmd_len; i++)
			DC395x_write8(acb, TRM_S1040_SCSI_FIFO, *ptr++);
	}
      no_cmd:
	DC395x_write16(acb, TRM_S1040_SCSI_CONTROL,
		       DO_HWRESELECT | DO_DATALATCH);
	if (DC395x_read16(acb, TRM_S1040_SCSI_STATUS) & SCSIINTERRUPT) {
		/* 
		 * If start_scsi return 1:
		 * we caught an interrupt (must be reset or reselection ... )
		 * : Let's process it first!
		 */
		dprintkdbg(DBG_0, "start_scsi: (0x%p) <%02i-%i> Failed - busy\n",
			srb->cmd, dcb->target_id, dcb->target_lun);
		srb->state = SRB_READY;
		free_tag(dcb, srb);
		srb->msg_count = 0;
		return_code = 1;
		/* This IRQ should NOT get lost, as we did not acknowledge it */
	} else {
		/* 
		 * If start_scsi returns 0:
		 * we know that the SCSI processor is free
		 */
		srb->scsi_phase = PH_BUS_FREE;	/* initial phase */
		dcb->active_srb = srb;
		acb->active_dcb = dcb;
		return_code = 0;
		/* it's important for atn stop */
		DC395x_write16(acb, TRM_S1040_SCSI_CONTROL,
			       DO_DATALATCH | DO_HWRESELECT);
		/* SCSI command */
		DC395x_write8(acb, TRM_S1040_SCSI_COMMAND, scsicommand);
	}
	return return_code;
}


#define DC395x_ENABLE_MSGOUT \
 DC395x_write16 (acb, TRM_S1040_SCSI_CONTROL, DO_SETATN); \
 srb->state |= SRB_MSGOUT


/* abort command */
static inline void enable_msgout_abort(struct AdapterCtlBlk *acb,
		struct ScsiReqBlk *srb)
{
	srb->msgout_buf[0] = ABORT;
	srb->msg_count = 1;
	DC395x_ENABLE_MSGOUT;
	srb->state &= ~SRB_MSGIN;
	srb->state |= SRB_MSGOUT;
}


/**
 * dc395x_handle_interrupt - Handle an interrupt that has been confirmed to
 *                           have been triggered for this card.
 *
 * @acb:	 a pointer to the adpter control block
 * @scsi_status: the status return when we checked the card
 **/
static void dc395x_handle_interrupt(struct AdapterCtlBlk *acb,
		u16 scsi_status)
{
	struct DeviceCtlBlk *dcb;
	struct ScsiReqBlk *srb;
	u16 phase;
	u8 scsi_intstatus;
	unsigned long flags;
	void (*dc395x_statev)(struct AdapterCtlBlk *, struct ScsiReqBlk *, 
			      u16 *);

	DC395x_LOCK_IO(acb->scsi_host, flags);

	/* This acknowledges the IRQ */
	scsi_intstatus = DC395x_read8(acb, TRM_S1040_SCSI_INTSTATUS);
	if ((scsi_status & 0x2007) == 0x2002)
		dprintkl(KERN_DEBUG,
			"COP after COP completed? %04x\n", scsi_status);
	if (debug_enabled(DBG_KG)) {
		if (scsi_intstatus & INT_SELTIMEOUT)
			dprintkdbg(DBG_KG, "handle_interrupt: Selection timeout\n");
	}
	/*dprintkl(KERN_DEBUG, "handle_interrupt: intstatus = 0x%02x ", scsi_intstatus); */

	if (timer_pending(&acb->selto_timer))
		del_timer(&acb->selto_timer);

	if (scsi_intstatus & (INT_SELTIMEOUT | INT_DISCONNECT)) {
		disconnect(acb);	/* bus free interrupt  */
		goto out_unlock;
	}
	if (scsi_intstatus & INT_RESELECTED) {
		reselect(acb);
		goto out_unlock;
	}
	if (scsi_intstatus & INT_SELECT) {
		dprintkl(KERN_INFO, "Host does not support target mode!\n");
		goto out_unlock;
	}
	if (scsi_intstatus & INT_SCSIRESET) {
		scsi_reset_detect(acb);
		goto out_unlock;
	}
	if (scsi_intstatus & (INT_BUSSERVICE | INT_CMDDONE)) {
		dcb = acb->active_dcb;
		if (!dcb) {
			dprintkl(KERN_DEBUG,
				"Oops: BusService (%04x %02x) w/o ActiveDCB!\n",
				scsi_status, scsi_intstatus);
			goto out_unlock;
		}
		srb = dcb->active_srb;
		if (dcb->flag & ABORT_DEV_) {
			dprintkdbg(DBG_0, "MsgOut Abort Device.....\n");
			enable_msgout_abort(acb, srb);
		}

		/* software sequential machine */
		phase = (u16)srb->scsi_phase;

		/* 
		 * 62037 or 62137
		 * call  dc395x_scsi_phase0[]... "phase entry"
		 * handle every phase before start transfer
		 */
		/* data_out_phase0,	phase:0 */
		/* data_in_phase0,	phase:1 */
		/* command_phase0,	phase:2 */
		/* status_phase0,	phase:3 */
		/* nop0,		phase:4 PH_BUS_FREE .. initial phase */
		/* nop0,		phase:5 PH_BUS_FREE .. initial phase */
		/* msgout_phase0,	phase:6 */
		/* msgin_phase0,	phase:7 */
		dc395x_statev = dc395x_scsi_phase0[phase];
		dc395x_statev(acb, srb, &scsi_status);

		/* 
		 * if there were any exception occurred scsi_status
		 * will be modify to bus free phase new scsi_status
		 * transfer out from ... previous dc395x_statev
		 */
		srb->scsi_phase = scsi_status & PHASEMASK;
		phase = (u16)scsi_status & PHASEMASK;

		/* 
		 * call  dc395x_scsi_phase1[]... "phase entry" handle
		 * every phase to do transfer
		 */
		/* data_out_phase1,	phase:0 */
		/* data_in_phase1,	phase:1 */
		/* command_phase1,	phase:2 */
		/* status_phase1,	phase:3 */
		/* nop1,		phase:4 PH_BUS_FREE .. initial phase */
		/* nop1,		phase:5 PH_BUS_FREE .. initial phase */
		/* msgout_phase1,	phase:6 */
		/* msgin_phase1,	phase:7 */
		dc395x_statev = dc395x_scsi_phase1[phase];
		dc395x_statev(acb, srb, &scsi_status);
	}
      out_unlock:
	DC395x_UNLOCK_IO(acb->scsi_host, flags);
}


static irqreturn_t dc395x_interrupt(int irq, void *dev_id)
{
	struct AdapterCtlBlk *acb = dev_id;
	u16 scsi_status;
	u8 dma_status;
	irqreturn_t handled = IRQ_NONE;

	/*
	 * Check for pending interrupt
	 */
	scsi_status = DC395x_read16(acb, TRM_S1040_SCSI_STATUS);
	dma_status = DC395x_read8(acb, TRM_S1040_DMA_STATUS);
	if (scsi_status & SCSIINTERRUPT) {
		/* interrupt pending - let's process it! */
		dc395x_handle_interrupt(acb, scsi_status);
		handled = IRQ_HANDLED;
	}
	else if (dma_status & 0x20) {
		/* Error from the DMA engine */
		dprintkl(KERN_INFO, "Interrupt from DMA engine: 0x%02x!\n", dma_status);
#if 0
		dprintkl(KERN_INFO, "This means DMA error! Try to handle ...\n");
		if (acb->active_dcb) {
			acb->active_dcb-> flag |= ABORT_DEV_;
			if (acb->active_dcb->active_srb)
				enable_msgout_abort(acb, acb->active_dcb->active_srb);
		}
		DC395x_write8(acb, TRM_S1040_DMA_CONTROL, ABORTXFER | CLRXFIFO);
#else
		dprintkl(KERN_INFO, "Ignoring DMA error (probably a bad thing) ...\n");
		acb = NULL;
#endif
		handled = IRQ_HANDLED;
	}

	return handled;
}


static void msgout_phase0(struct AdapterCtlBlk *acb, struct ScsiReqBlk *srb,
		u16 *pscsi_status)
{
	dprintkdbg(DBG_0, "msgout_phase0: (0x%p)\n", srb->cmd);
	if (srb->state & (SRB_UNEXPECT_RESEL + SRB_ABORT_SENT))
		*pscsi_status = PH_BUS_FREE;	/*.. initial phase */

	DC395x_write16(acb, TRM_S1040_SCSI_CONTROL, DO_DATALATCH);	/* it's important for atn stop */
	srb->state &= ~SRB_MSGOUT;
}


static void msgout_phase1(struct AdapterCtlBlk *acb, struct ScsiReqBlk *srb,
		u16 *pscsi_status)
{
	u16 i;
	u8 *ptr;
	dprintkdbg(DBG_0, "msgout_phase1: (0x%p)\n", srb->cmd);

	clear_fifo(acb, "msgout_phase1");
	if (!(srb->state & SRB_MSGOUT)) {
		srb->state |= SRB_MSGOUT;
		dprintkl(KERN_DEBUG,
			"msgout_phase1: (0x%p) Phase unexpected\n",
			srb->cmd);	/* So what ? */
	}
	if (!srb->msg_count) {
		dprintkdbg(DBG_0, "msgout_phase1: (0x%p) NOP msg\n",
			srb->cmd);
		DC395x_write8(acb, TRM_S1040_SCSI_FIFO, NOP);
		DC395x_write16(acb, TRM_S1040_SCSI_CONTROL, DO_DATALATCH);
		/* it's important for atn stop */
		DC395x_write8(acb, TRM_S1040_SCSI_COMMAND, SCMD_FIFO_OUT);
		return;
	}
	ptr = (u8 *)srb->msgout_buf;
	for (i = 0; i < srb->msg_count; i++)
		DC395x_write8(acb, TRM_S1040_SCSI_FIFO, *ptr++);
	srb->msg_count = 0;
	if (srb->msgout_buf[0] == ABORT_TASK_SET)
		srb->state = SRB_ABORT_SENT;

	DC395x_write8(acb, TRM_S1040_SCSI_COMMAND, SCMD_FIFO_OUT);
}


static void command_phase0(struct AdapterCtlBlk *acb, struct ScsiReqBlk *srb,
		u16 *pscsi_status)
{
	dprintkdbg(DBG_0, "command_phase0: (0x%p)\n", srb->cmd);
	DC395x_write16(acb, TRM_S1040_SCSI_CONTROL, DO_DATALATCH);
}


static void command_phase1(struct AdapterCtlBlk *acb, struct ScsiReqBlk *srb,
		u16 *pscsi_status)
{
	struct DeviceCtlBlk *dcb;
	u8 *ptr;
	u16 i;
	dprintkdbg(DBG_0, "command_phase1: (0x%p)\n", srb->cmd);

	clear_fifo(acb, "command_phase1");
	DC395x_write16(acb, TRM_S1040_SCSI_CONTROL, DO_CLRATN);
	if (!(srb->flag & AUTO_REQSENSE)) {
		ptr = (u8 *)srb->cmd->cmnd;
		for (i = 0; i < srb->cmd->cmd_len; i++) {
			DC395x_write8(acb, TRM_S1040_SCSI_FIFO, *ptr);
			ptr++;
		}
	} else {
		DC395x_write8(acb, TRM_S1040_SCSI_FIFO, REQUEST_SENSE);
		dcb = acb->active_dcb;
		/* target id */
		DC395x_write8(acb, TRM_S1040_SCSI_FIFO, (dcb->target_lun << 5));
		DC395x_write8(acb, TRM_S1040_SCSI_FIFO, 0);
		DC395x_write8(acb, TRM_S1040_SCSI_FIFO, 0);
		DC395x_write8(acb, TRM_S1040_SCSI_FIFO, SCSI_SENSE_BUFFERSIZE);
		DC395x_write8(acb, TRM_S1040_SCSI_FIFO, 0);
	}
	srb->state |= SRB_COMMAND;
	/* it's important for atn stop */
	DC395x_write16(acb, TRM_S1040_SCSI_CONTROL, DO_DATALATCH);
	/* SCSI command */
	DC395x_write8(acb, TRM_S1040_SCSI_COMMAND, SCMD_FIFO_OUT);
}


/*
 * Verify that the remaining space in the hw sg lists is the same as
 * the count of remaining bytes in srb->total_xfer_length
 */
static void sg_verify_length(struct ScsiReqBlk *srb)
{
	if (debug_enabled(DBG_SG)) {
		unsigned len = 0;
		unsigned idx = srb->sg_index;
		struct SGentry *psge = srb->segment_x + idx;
		for (; idx < srb->sg_count; psge++, idx++)
			len += psge->length;
		if (len != srb->total_xfer_length)
			dprintkdbg(DBG_SG,
			       "Inconsistent SRB S/G lengths (Tot=%i, Count=%i) !!\n",
			       srb->total_xfer_length, len);
	}			       
}


/*
 * Compute the next Scatter Gather list index and adjust its length
 * and address if necessary
 */
static void sg_update_list(struct ScsiReqBlk *srb, u32 left)
{
	u8 idx;
	u32 xferred = srb->total_xfer_length - left; /* bytes transferred */
	struct SGentry *psge = srb->segment_x + srb->sg_index;

	dprintkdbg(DBG_0,
		"sg_update_list: Transferred %i of %i bytes, %i remain\n",
		xferred, srb->total_xfer_length, left);
	if (xferred == 0) {
		/* nothing to update since we did not transfer any data */
		return;
	}

	sg_verify_length(srb);
	srb->total_xfer_length = left;	/* update remaining count */
	for (idx = srb->sg_index; idx < srb->sg_count; idx++) {
		if (xferred >= psge->length) {
			/* Complete SG entries done */
			xferred -= psge->length;
		} else {
			/* Partial SG entry done */
			dma_sync_single_for_cpu(&srb->dcb->acb->dev->dev,
					srb->sg_bus_addr, SEGMENTX_LEN,
					DMA_TO_DEVICE);
			psge->length -= xferred;
			psge->address += xferred;
			srb->sg_index = idx;
			dma_sync_single_for_device(&srb->dcb->acb->dev->dev,
					srb->sg_bus_addr, SEGMENTX_LEN,
					DMA_TO_DEVICE);
			break;
		}
		psge++;
	}
	sg_verify_length(srb);
}


/*
 * We have transferred a single byte (PIO mode?) and need to update
 * the count of bytes remaining (total_xfer_length) and update the sg
 * entry to either point to next byte in the current sg entry, or of
 * already at the end to point to the start of the next sg entry
 */
static void sg_subtract_one(struct ScsiReqBlk *srb)
{
	sg_update_list(srb, srb->total_xfer_length - 1);
}


/* 
 * cleanup_after_transfer
 * 
 * Makes sure, DMA and SCSI engine are empty, after the transfer has finished
 * KG: Currently called from  StatusPhase1 ()
 * Should probably also be called from other places
 * Best might be to call it in DataXXPhase0, if new phase will differ 
 */
static void cleanup_after_transfer(struct AdapterCtlBlk *acb,
		struct ScsiReqBlk *srb)
{
	/*DC395x_write8 (TRM_S1040_DMA_STATUS, FORCEDMACOMP); */
	if (DC395x_read16(acb, TRM_S1040_DMA_COMMAND) & 0x0001) {	/* read */
		if (!(DC395x_read8(acb, TRM_S1040_SCSI_FIFOCNT) & 0x40))
			clear_fifo(acb, "cleanup/in");
		if (!(DC395x_read8(acb, TRM_S1040_DMA_FIFOSTAT) & 0x80))
			DC395x_write8(acb, TRM_S1040_DMA_CONTROL, CLRXFIFO);
	} else {		/* write */
		if (!(DC395x_read8(acb, TRM_S1040_DMA_FIFOSTAT) & 0x80))
			DC395x_write8(acb, TRM_S1040_DMA_CONTROL, CLRXFIFO);
		if (!(DC395x_read8(acb, TRM_S1040_SCSI_FIFOCNT) & 0x40))
			clear_fifo(acb, "cleanup/out");
	}
	DC395x_write16(acb, TRM_S1040_SCSI_CONTROL, DO_DATALATCH);
}


/*
 * Those no of bytes will be transferred w/ PIO through the SCSI FIFO
 * Seems to be needed for unknown reasons; could be a hardware bug :-(
 */
#define DC395x_LASTPIO 4


static void data_out_phase0(struct AdapterCtlBlk *acb, struct ScsiReqBlk *srb,
		u16 *pscsi_status)
{
	struct DeviceCtlBlk *dcb = srb->dcb;
	u16 scsi_status = *pscsi_status;
	u32 d_left_counter = 0;
	dprintkdbg(DBG_0, "data_out_phase0: (0x%p) <%02i-%i>\n",
		srb->cmd, srb->cmd->device->id, (u8)srb->cmd->device->lun);

	/*
	 * KG: We need to drain the buffers before we draw any conclusions!
	 * This means telling the DMA to push the rest into SCSI, telling
	 * SCSI to push the rest to the bus.
	 * However, the device might have been the one to stop us (phase
	 * change), and the data in transit just needs to be accounted so
	 * it can be retransmitted.)
	 */
	/* 
	 * KG: Stop DMA engine pushing more data into the SCSI FIFO
	 * If we need more data, the DMA SG list will be freshly set up, anyway
	 */
	dprintkdbg(DBG_PIO, "data_out_phase0: "
		"DMA{fifocnt=0x%02x fifostat=0x%02x} "
		"SCSI{fifocnt=0x%02x cnt=0x%06x status=0x%04x} total=0x%06x\n",
		DC395x_read8(acb, TRM_S1040_DMA_FIFOCNT),
		DC395x_read8(acb, TRM_S1040_DMA_FIFOSTAT),
		DC395x_read8(acb, TRM_S1040_SCSI_FIFOCNT),
		DC395x_read32(acb, TRM_S1040_SCSI_COUNTER), scsi_status,
		srb->total_xfer_length);
	DC395x_write8(acb, TRM_S1040_DMA_CONTROL, STOPDMAXFER | CLRXFIFO);

	if (!(srb->state & SRB_XFERPAD)) {
		if (scsi_status & PARITYERROR)
			srb->status |= PARITY_ERROR;

		/*
		 * KG: Right, we can't just rely on the SCSI_COUNTER, because this
		 * is the no of bytes it got from the DMA engine not the no it 
		 * transferred successfully to the device. (And the difference could
		 * be as much as the FIFO size, I guess ...)
		 */
		if (!(scsi_status & SCSIXFERDONE)) {
			/*
			 * when data transfer from DMA FIFO to SCSI FIFO
			 * if there was some data left in SCSI FIFO
			 */
			d_left_counter =
			    (u32)(DC395x_read8(acb, TRM_S1040_SCSI_FIFOCNT) &
				  0x1F);
			if (dcb->sync_period & WIDE_SYNC)
				d_left_counter <<= 1;

			dprintkdbg(DBG_KG, "data_out_phase0: FIFO contains %i %s\n"
				"SCSI{fifocnt=0x%02x cnt=0x%08x} "
				"DMA{fifocnt=0x%04x cnt=0x%02x ctr=0x%08x}\n",
				DC395x_read8(acb, TRM_S1040_SCSI_FIFOCNT),
				(dcb->sync_period & WIDE_SYNC) ? "words" : "bytes",
				DC395x_read8(acb, TRM_S1040_SCSI_FIFOCNT),
				DC395x_read32(acb, TRM_S1040_SCSI_COUNTER),
				DC395x_read8(acb, TRM_S1040_DMA_FIFOCNT),
				DC395x_read8(acb, TRM_S1040_DMA_FIFOSTAT),
				DC395x_read32(acb, TRM_S1040_DMA_CXCNT));
		}
		/*
		 * calculate all the residue data that not yet tranfered
		 * SCSI transfer counter + left in SCSI FIFO data
		 *
		 * .....TRM_S1040_SCSI_COUNTER (24bits)
		 * The counter always decrement by one for every SCSI byte transfer.
		 * .....TRM_S1040_SCSI_FIFOCNT ( 5bits)
		 * The counter is SCSI FIFO offset counter (in units of bytes or! words)
		 */
		if (srb->total_xfer_length > DC395x_LASTPIO)
			d_left_counter +=
			    DC395x_read32(acb, TRM_S1040_SCSI_COUNTER);

		/* Is this a good idea? */
		/*clear_fifo(acb, "DOP1"); */
		/* KG: What is this supposed to be useful for? WIDE padding stuff? */
		if (d_left_counter == 1 && dcb->sync_period & WIDE_SYNC
		    && scsi_bufflen(srb->cmd) % 2) {
			d_left_counter = 0;
			dprintkl(KERN_INFO,
				"data_out_phase0: Discard 1 byte (0x%02x)\n",
				scsi_status);
		}
		/*
		 * KG: Oops again. Same thinko as above: The SCSI might have been
		 * faster than the DMA engine, so that it ran out of data.
		 * In that case, we have to do just nothing! 
		 * But: Why the interrupt: No phase change. No XFERCNT_2_ZERO. Or?
		 */
		/*
		 * KG: This is nonsense: We have been WRITING data to the bus
		 * If the SCSI engine has no bytes left, how should the DMA engine?
		 */
		if (d_left_counter == 0) {
			srb->total_xfer_length = 0;
		} else {
			/*
			 * if transfer not yet complete
			 * there were some data residue in SCSI FIFO or
			 * SCSI transfer counter not empty
			 */
			long oldxferred =
			    srb->total_xfer_length - d_left_counter;
			const int diff =
			    (dcb->sync_period & WIDE_SYNC) ? 2 : 1;
			sg_update_list(srb, d_left_counter);
			/* KG: Most ugly hack! Apparently, this works around a chip bug */
			if ((srb->segment_x[srb->sg_index].length ==
			     diff && scsi_sg_count(srb->cmd))
			    || ((oldxferred & ~PAGE_MASK) ==
				(PAGE_SIZE - diff))
			    ) {
				dprintkl(KERN_INFO, "data_out_phase0: "
					"Work around chip bug (%i)?\n", diff);
				d_left_counter =
				    srb->total_xfer_length - diff;
				sg_update_list(srb, d_left_counter);
				/*srb->total_xfer_length -= diff; */
				/*srb->virt_addr += diff; */
				/*if (srb->cmd->use_sg) */
				/*      srb->sg_index++; */
			}
		}
	}
	if ((*pscsi_status & PHASEMASK) != PH_DATA_OUT) {
		cleanup_after_transfer(acb, srb);
	}
}


static void data_out_phase1(struct AdapterCtlBlk *acb, struct ScsiReqBlk *srb,
		u16 *pscsi_status)
{
	dprintkdbg(DBG_0, "data_out_phase1: (0x%p) <%02i-%i>\n",
		srb->cmd, srb->cmd->device->id, (u8)srb->cmd->device->lun);
	clear_fifo(acb, "data_out_phase1");
	/* do prepare before transfer when data out phase */
	data_io_transfer(acb, srb, XFERDATAOUT);
}

static void data_in_phase0(struct AdapterCtlBlk *acb, struct ScsiReqBlk *srb,
		u16 *pscsi_status)
{
	u16 scsi_status = *pscsi_status;

	dprintkdbg(DBG_0, "data_in_phase0: (0x%p) <%02i-%i>\n",
		srb->cmd, srb->cmd->device->id, (u8)srb->cmd->device->lun);

	/*
	 * KG: DataIn is much more tricky than DataOut. When the device is finished
	 * and switches to another phase, the SCSI engine should be finished too.
	 * But: There might still be bytes left in its FIFO to be fetched by the DMA
	 * engine and transferred to memory.
	 * We should wait for the FIFOs to be emptied by that (is there any way to 
	 * enforce this?) and then stop the DMA engine, because it might think, that
	 * there are more bytes to follow. Yes, the device might disconnect prior to
	 * having all bytes transferred! 
	 * Also we should make sure that all data from the DMA engine buffer's really
	 * made its way to the system memory! Some documentation on this would not
	 * seem to be a bad idea, actually.
	 */
	if (!(srb->state & SRB_XFERPAD)) {
		u32 d_left_counter;
		unsigned int sc, fc;

		if (scsi_status & PARITYERROR) {
			dprintkl(KERN_INFO, "data_in_phase0: (0x%p) "
				"Parity Error\n", srb->cmd);
			srb->status |= PARITY_ERROR;
		}
		/*
		 * KG: We should wait for the DMA FIFO to be empty ...
		 * but: it would be better to wait first for the SCSI FIFO and then the
		 * the DMA FIFO to become empty? How do we know, that the device not already
		 * sent data to the FIFO in a MsgIn phase, eg.?
		 */
		if (!(DC395x_read8(acb, TRM_S1040_DMA_FIFOSTAT) & 0x80)) {
#if 0
			int ctr = 6000000;
			dprintkl(KERN_DEBUG,
				"DIP0: Wait for DMA FIFO to flush ...\n");
			/*DC395x_write8  (TRM_S1040_DMA_CONTROL, STOPDMAXFER); */
			/*DC395x_write32 (TRM_S1040_SCSI_COUNTER, 7); */
			/*DC395x_write8  (TRM_S1040_SCSI_COMMAND, SCMD_DMA_IN); */
			while (!
			       (DC395x_read16(acb, TRM_S1040_DMA_FIFOSTAT) &
				0x80) && --ctr);
			if (ctr < 6000000 - 1)
				dprintkl(KERN_DEBUG
				       "DIP0: Had to wait for DMA ...\n");
			if (!ctr)
				dprintkl(KERN_ERR,
				       "Deadlock in DIP0 waiting for DMA FIFO empty!!\n");
			/*DC395x_write32 (TRM_S1040_SCSI_COUNTER, 0); */
#endif
			dprintkdbg(DBG_KG, "data_in_phase0: "
				"DMA{fifocnt=0x%02x fifostat=0x%02x}\n",
				DC395x_read8(acb, TRM_S1040_DMA_FIFOCNT),
				DC395x_read8(acb, TRM_S1040_DMA_FIFOSTAT));
		}
		/* Now: Check remainig data: The SCSI counters should tell us ... */
		sc = DC395x_read32(acb, TRM_S1040_SCSI_COUNTER);
		fc = DC395x_read8(acb, TRM_S1040_SCSI_FIFOCNT);
		d_left_counter = sc + ((fc & 0x1f)
		       << ((srb->dcb->sync_period & WIDE_SYNC) ? 1 :
			   0));
		dprintkdbg(DBG_KG, "data_in_phase0: "
			"SCSI{fifocnt=0x%02x%s ctr=0x%08x} "
			"DMA{fifocnt=0x%02x fifostat=0x%02x ctr=0x%08x} "
			"Remain{totxfer=%i scsi_fifo+ctr=%i}\n",
			fc,
			(srb->dcb->sync_period & WIDE_SYNC) ? "words" : "bytes",
			sc,
			fc,
			DC395x_read8(acb, TRM_S1040_DMA_FIFOSTAT),
			DC395x_read32(acb, TRM_S1040_DMA_CXCNT),
			srb->total_xfer_length, d_left_counter);
#if DC395x_LASTPIO
		/* KG: Less than or equal to 4 bytes can not be transferred via DMA, it seems. */
		if (d_left_counter
		    && srb->total_xfer_length <= DC395x_LASTPIO) {
			size_t left_io = srb->total_xfer_length;

			/*u32 addr = (srb->segment_x[srb->sg_index].address); */
			/*sg_update_list (srb, d_left_counter); */
			dprintkdbg(DBG_PIO, "data_in_phase0: PIO (%i %s) "
				   "for remaining %i bytes:",
				fc & 0x1f,
				(srb->dcb->sync_period & WIDE_SYNC) ?
				    "words" : "bytes",
				srb->total_xfer_length);
			if (srb->dcb->sync_period & WIDE_SYNC)
				DC395x_write8(acb, TRM_S1040_SCSI_CONFIG2,
					      CFG2_WIDEFIFO);
			while (left_io) {
				unsigned char *virt, *base = NULL;
				unsigned long flags = 0;
				size_t len = left_io;
				size_t offset = srb->request_length - left_io;

				local_irq_save(flags);
				/* Assumption: it's inside one page as it's at most 4 bytes and
				   I just assume it's on a 4-byte boundary */
				base = scsi_kmap_atomic_sg(scsi_sglist(srb->cmd),
							   srb->sg_count, &offset, &len);
				virt = base + offset;

				left_io -= len;

				while (len) {
					u8 byte;
					byte = DC395x_read8(acb, TRM_S1040_SCSI_FIFO);
					*virt++ = byte;

					if (debug_enabled(DBG_PIO))
						printk(" %02x", byte);

					d_left_counter--;
					sg_subtract_one(srb);

					len--;

					fc = DC395x_read8(acb, TRM_S1040_SCSI_FIFOCNT);

					if (fc == 0x40) {
						left_io = 0;
						break;
					}
				}

				WARN_ON((fc != 0x40) == !d_left_counter);

				if (fc == 0x40 && (srb->dcb->sync_period & WIDE_SYNC)) {
					/* Read the last byte ... */
					if (srb->total_xfer_length > 0) {
						u8 byte = DC395x_read8(acb, TRM_S1040_SCSI_FIFO);

						*virt++ = byte;
						srb->total_xfer_length--;
						if (debug_enabled(DBG_PIO))
							printk(" %02x", byte);
					}

					DC395x_write8(acb, TRM_S1040_SCSI_CONFIG2, 0);
				}

				scsi_kunmap_atomic_sg(base);
				local_irq_restore(flags);
			}
			/*printk(" %08x", *(u32*)(bus_to_virt (addr))); */
			/*srb->total_xfer_length = 0; */
			if (debug_enabled(DBG_PIO))
				printk("\n");
		}
#endif				/* DC395x_LASTPIO */

#if 0
		/*
		 * KG: This was in DATAOUT. Does it also belong here?
		 * Nobody seems to know what counter and fifo_cnt count exactly ...
		 */
		if (!(scsi_status & SCSIXFERDONE)) {
			/*
			 * when data transfer from DMA FIFO to SCSI FIFO
			 * if there was some data left in SCSI FIFO
			 */
			d_left_counter =
			    (u32)(DC395x_read8(acb, TRM_S1040_SCSI_FIFOCNT) &
				  0x1F);
			if (srb->dcb->sync_period & WIDE_SYNC)
				d_left_counter <<= 1;
			/*
			 * if WIDE scsi SCSI FIFOCNT unit is word !!!
			 * so need to *= 2
			 * KG: Seems to be correct ...
			 */
		}
#endif
		/* KG: This should not be needed any more! */
		if (d_left_counter == 0
		    || (scsi_status & SCSIXFERCNT_2_ZERO)) {
#if 0
			int ctr = 6000000;
			u8 TempDMAstatus;
			do {
				TempDMAstatus =
				    DC395x_read8(acb, TRM_S1040_DMA_STATUS);
			} while (!(TempDMAstatus & DMAXFERCOMP) && --ctr);
			if (!ctr)
				dprintkl(KERN_ERR,
				       "Deadlock in DataInPhase0 waiting for DMA!!\n");
			srb->total_xfer_length = 0;
#endif
			srb->total_xfer_length = d_left_counter;
		} else {	/* phase changed */
			/*
			 * parsing the case:
			 * when a transfer not yet complete 
			 * but be disconnected by target
			 * if transfer not yet complete
			 * there were some data residue in SCSI FIFO or
			 * SCSI transfer counter not empty
			 */
			sg_update_list(srb, d_left_counter);
		}
	}
	/* KG: The target may decide to disconnect: Empty FIFO before! */
	if ((*pscsi_status & PHASEMASK) != PH_DATA_IN) {
		cleanup_after_transfer(acb, srb);
	}
}


static void data_in_phase1(struct AdapterCtlBlk *acb, struct ScsiReqBlk *srb,
		u16 *pscsi_status)
{
	dprintkdbg(DBG_0, "data_in_phase1: (0x%p) <%02i-%i>\n",
		srb->cmd, srb->cmd->device->id, (u8)srb->cmd->device->lun);
	data_io_transfer(acb, srb, XFERDATAIN);
}


static void data_io_transfer(struct AdapterCtlBlk *acb, 
		struct ScsiReqBlk *srb, u16 io_dir)
{
	struct DeviceCtlBlk *dcb = srb->dcb;
	u8 bval;
	dprintkdbg(DBG_0,
		"data_io_transfer: (0x%p) <%02i-%i> %c len=%i, sg=(%i/%i)\n",
		srb->cmd, srb->cmd->device->id, (u8)srb->cmd->device->lun,
		((io_dir & DMACMD_DIR) ? 'r' : 'w'),
		srb->total_xfer_length, srb->sg_index, srb->sg_count);
	if (srb == acb->tmp_srb)
		dprintkl(KERN_ERR, "data_io_transfer: Using tmp_srb!\n");
	if (srb->sg_index >= srb->sg_count) {
		/* can't happen? out of bounds error */
		return;
	}

	if (srb->total_xfer_length > DC395x_LASTPIO) {
		u8 dma_status = DC395x_read8(acb, TRM_S1040_DMA_STATUS);
		/*
		 * KG: What should we do: Use SCSI Cmd 0x90/0x92?
		 * Maybe, even ABORTXFER would be appropriate
		 */
		if (dma_status & XFERPENDING) {
			dprintkl(KERN_DEBUG, "data_io_transfer: Xfer pending! "
				"Expect trouble!\n");
			dump_register_info(acb, dcb, srb);
			DC395x_write8(acb, TRM_S1040_DMA_CONTROL, CLRXFIFO);
		}
		/* clear_fifo(acb, "IO"); */
		/* 
		 * load what physical address of Scatter/Gather list table
		 * want to be transfer
		 */
		srb->state |= SRB_DATA_XFER;
		DC395x_write32(acb, TRM_S1040_DMA_XHIGHADDR, 0);
		if (scsi_sg_count(srb->cmd)) {	/* with S/G */
			io_dir |= DMACMD_SG;
			DC395x_write32(acb, TRM_S1040_DMA_XLOWADDR,
				       srb->sg_bus_addr +
				       sizeof(struct SGentry) *
				       srb->sg_index);
			/* load how many bytes in the sg list table */
			DC395x_write32(acb, TRM_S1040_DMA_XCNT,
				       ((u32)(srb->sg_count -
					      srb->sg_index) << 3));
		} else {	/* without S/G */
			io_dir &= ~DMACMD_SG;
			DC395x_write32(acb, TRM_S1040_DMA_XLOWADDR,
				       srb->segment_x[0].address);
			DC395x_write32(acb, TRM_S1040_DMA_XCNT,
				       srb->segment_x[0].length);
		}
		/* load total transfer length (24bits) max value 16Mbyte */
		DC395x_write32(acb, TRM_S1040_SCSI_COUNTER,
			       srb->total_xfer_length);
		DC395x_write16(acb, TRM_S1040_SCSI_CONTROL, DO_DATALATCH);	/* it's important for atn stop */
		if (io_dir & DMACMD_DIR) {	/* read */
			DC395x_write8(acb, TRM_S1040_SCSI_COMMAND,
				      SCMD_DMA_IN);
			DC395x_write16(acb, TRM_S1040_DMA_COMMAND, io_dir);
		} else {
			DC395x_write16(acb, TRM_S1040_DMA_COMMAND, io_dir);
			DC395x_write8(acb, TRM_S1040_SCSI_COMMAND,
				      SCMD_DMA_OUT);
		}

	}
#if DC395x_LASTPIO
	else if (srb->total_xfer_length > 0) {	/* The last four bytes: Do PIO */
		/* 
		 * load what physical address of Scatter/Gather list table
		 * want to be transfer
		 */
		srb->state |= SRB_DATA_XFER;
		/* load total transfer length (24bits) max value 16Mbyte */
		DC395x_write32(acb, TRM_S1040_SCSI_COUNTER,
			       srb->total_xfer_length);
		DC395x_write16(acb, TRM_S1040_SCSI_CONTROL, DO_DATALATCH);	/* it's important for atn stop */
		if (io_dir & DMACMD_DIR) {	/* read */
			DC395x_write8(acb, TRM_S1040_SCSI_COMMAND,
				      SCMD_FIFO_IN);
		} else {	/* write */
			int ln = srb->total_xfer_length;
			size_t left_io = srb->total_xfer_length;

			if (srb->dcb->sync_period & WIDE_SYNC)
				DC395x_write8(acb, TRM_S1040_SCSI_CONFIG2,
				     CFG2_WIDEFIFO);

			while (left_io) {
				unsigned char *virt, *base = NULL;
				unsigned long flags = 0;
				size_t len = left_io;
				size_t offset = srb->request_length - left_io;

				local_irq_save(flags);
				/* Again, max 4 bytes */
				base = scsi_kmap_atomic_sg(scsi_sglist(srb->cmd),
							   srb->sg_count, &offset, &len);
				virt = base + offset;

				left_io -= len;

				while (len--) {
					if (debug_enabled(DBG_PIO))
						printk(" %02x", *virt);

					DC395x_write8(acb, TRM_S1040_SCSI_FIFO, *virt++);

					sg_subtract_one(srb);
				}

				scsi_kunmap_atomic_sg(base);
				local_irq_restore(flags);
			}
			if (srb->dcb->sync_period & WIDE_SYNC) {
				if (ln % 2) {
					DC395x_write8(acb, TRM_S1040_SCSI_FIFO, 0);
					if (debug_enabled(DBG_PIO))
						printk(" |00");
				}
				DC395x_write8(acb, TRM_S1040_SCSI_CONFIG2, 0);
			}
			/*DC395x_write32(acb, TRM_S1040_SCSI_COUNTER, ln); */
			if (debug_enabled(DBG_PIO))
				printk("\n");
			DC395x_write8(acb, TRM_S1040_SCSI_COMMAND,
					  SCMD_FIFO_OUT);
		}
	}
#endif				/* DC395x_LASTPIO */
	else {		/* xfer pad */
		if (srb->sg_count) {
			srb->adapter_status = H_OVER_UNDER_RUN;
			srb->status |= OVER_RUN;
		}
		/*
		 * KG: despite the fact that we are using 16 bits I/O ops
		 * the SCSI FIFO is only 8 bits according to the docs
		 * (we can set bit 1 in 0x8f to serialize FIFO access ...)
		 */
		if (dcb->sync_period & WIDE_SYNC) {
			DC395x_write32(acb, TRM_S1040_SCSI_COUNTER, 2);
			DC395x_write8(acb, TRM_S1040_SCSI_CONFIG2,
				      CFG2_WIDEFIFO);
			if (io_dir & DMACMD_DIR) {
				DC395x_read8(acb, TRM_S1040_SCSI_FIFO);
				DC395x_read8(acb, TRM_S1040_SCSI_FIFO);
			} else {
				/* Danger, Robinson: If you find KGs
				 * scattered over the wide disk, the driver
				 * or chip is to blame :-( */
				DC395x_write8(acb, TRM_S1040_SCSI_FIFO, 'K');
				DC395x_write8(acb, TRM_S1040_SCSI_FIFO, 'G');
			}
			DC395x_write8(acb, TRM_S1040_SCSI_CONFIG2, 0);
		} else {
			DC395x_write32(acb, TRM_S1040_SCSI_COUNTER, 1);
			/* Danger, Robinson: If you find a collection of Ks on your disk
			 * something broke :-( */
			if (io_dir & DMACMD_DIR)
				DC395x_read8(acb, TRM_S1040_SCSI_FIFO);
			else
				DC395x_write8(acb, TRM_S1040_SCSI_FIFO, 'K');
		}
		srb->state |= SRB_XFERPAD;
		DC395x_write16(acb, TRM_S1040_SCSI_CONTROL, DO_DATALATCH);	/* it's important for atn stop */
		/* SCSI command */
		bval = (io_dir & DMACMD_DIR) ? SCMD_FIFO_IN : SCMD_FIFO_OUT;
		DC395x_write8(acb, TRM_S1040_SCSI_COMMAND, bval);
	}
}


static void status_phase0(struct AdapterCtlBlk *acb, struct ScsiReqBlk *srb,
		u16 *pscsi_status)
{
	dprintkdbg(DBG_0, "status_phase0: (0x%p) <%02i-%i>\n",
		srb->cmd, srb->cmd->device->id, (u8)srb->cmd->device->lun);
	srb->target_status = DC395x_read8(acb, TRM_S1040_SCSI_FIFO);
	srb->end_message = DC395x_read8(acb, TRM_S1040_SCSI_FIFO);	/* get message */
	srb->state = SRB_COMPLETED;
	*pscsi_status = PH_BUS_FREE;	/*.. initial phase */
	DC395x_write16(acb, TRM_S1040_SCSI_CONTROL, DO_DATALATCH);	/* it's important for atn stop */
	DC395x_write8(acb, TRM_S1040_SCSI_COMMAND, SCMD_MSGACCEPT);
}


static void status_phase1(struct AdapterCtlBlk *acb, struct ScsiReqBlk *srb,
		u16 *pscsi_status)
{
	dprintkdbg(DBG_0, "status_phase1: (0x%p) <%02i-%i>\n",
		srb->cmd, srb->cmd->device->id, (u8)srb->cmd->device->lun);
	srb->state = SRB_STATUS;
	DC395x_write16(acb, TRM_S1040_SCSI_CONTROL, DO_DATALATCH);	/* it's important for atn stop */
	DC395x_write8(acb, TRM_S1040_SCSI_COMMAND, SCMD_COMP);
}


/* Check if the message is complete */
static inline u8 msgin_completed(u8 * msgbuf, u32 len)
{
	if (*msgbuf == EXTENDED_MESSAGE) {
		if (len < 2)
			return 0;
		if (len < msgbuf[1] + 2)
			return 0;
	} else if (*msgbuf >= 0x20 && *msgbuf <= 0x2f)	/* two byte messages */
		if (len < 2)
			return 0;
	return 1;
}

/* reject_msg */
static inline void msgin_reject(struct AdapterCtlBlk *acb,
		struct ScsiReqBlk *srb)
{
	srb->msgout_buf[0] = MESSAGE_REJECT;
	srb->msg_count = 1;
	DC395x_ENABLE_MSGOUT;
	srb->state &= ~SRB_MSGIN;
	srb->state |= SRB_MSGOUT;
	dprintkl(KERN_INFO, "msgin_reject: 0x%02x <%02i-%i>\n",
		srb->msgin_buf[0],
		srb->dcb->target_id, srb->dcb->target_lun);
}


static struct ScsiReqBlk *msgin_qtag(struct AdapterCtlBlk *acb,
		struct DeviceCtlBlk *dcb, u8 tag)
{
	struct ScsiReqBlk *srb = NULL;
	struct ScsiReqBlk *i;
	dprintkdbg(DBG_0, "msgin_qtag: (0x%p) tag=%i srb=%p\n",
		   srb->cmd, tag, srb);

	if (!(dcb->tag_mask & (1 << tag)))
		dprintkl(KERN_DEBUG,
			"msgin_qtag: tag_mask=0x%08x does not reserve tag %i!\n",
			dcb->tag_mask, tag);

	if (list_empty(&dcb->srb_going_list))
		goto mingx0;
	list_for_each_entry(i, &dcb->srb_going_list, list) {
		if (i->tag_number == tag) {
			srb = i;
			break;
		}
	}
	if (!srb)
		goto mingx0;

	dprintkdbg(DBG_0, "msgin_qtag: (0x%p) <%02i-%i>\n",
		srb->cmd, srb->dcb->target_id, srb->dcb->target_lun);
	if (dcb->flag & ABORT_DEV_) {
		/*srb->state = SRB_ABORT_SENT; */
		enable_msgout_abort(acb, srb);
	}

	if (!(srb->state & SRB_DISCONNECT))
		goto mingx0;

	memcpy(srb->msgin_buf, dcb->active_srb->msgin_buf, acb->msg_len);
	srb->state |= dcb->active_srb->state;
	srb->state |= SRB_DATA_XFER;
	dcb->active_srb = srb;
	/* How can we make the DORS happy? */
	return srb;

      mingx0:
	srb = acb->tmp_srb;
	srb->state = SRB_UNEXPECT_RESEL;
	dcb->active_srb = srb;
	srb->msgout_buf[0] = ABORT_TASK;
	srb->msg_count = 1;
	DC395x_ENABLE_MSGOUT;
	dprintkl(KERN_DEBUG, "msgin_qtag: Unknown tag %i - abort\n", tag);
	return srb;
}


static inline void reprogram_regs(struct AdapterCtlBlk *acb,
		struct DeviceCtlBlk *dcb)
{
	DC395x_write8(acb, TRM_S1040_SCSI_TARGETID, dcb->target_id);
	DC395x_write8(acb, TRM_S1040_SCSI_SYNC, dcb->sync_period);
	DC395x_write8(acb, TRM_S1040_SCSI_OFFSET, dcb->sync_offset);
	set_xfer_rate(acb, dcb);
}


/* set async transfer mode */
static void msgin_set_async(struct AdapterCtlBlk *acb, struct ScsiReqBlk *srb)
{
	struct DeviceCtlBlk *dcb = srb->dcb;
	dprintkl(KERN_DEBUG, "msgin_set_async: No sync transfers <%02i-%i>\n",
		dcb->target_id, dcb->target_lun);

	dcb->sync_mode &= ~(SYNC_NEGO_ENABLE);
	dcb->sync_mode |= SYNC_NEGO_DONE;
	/*dcb->sync_period &= 0; */
	dcb->sync_offset = 0;
	dcb->min_nego_period = 200 >> 2;	/* 200ns <=> 5 MHz */
	srb->state &= ~SRB_DO_SYNC_NEGO;
	reprogram_regs(acb, dcb);
	if ((dcb->sync_mode & WIDE_NEGO_ENABLE)
	    && !(dcb->sync_mode & WIDE_NEGO_DONE)) {
		build_wdtr(acb, dcb, srb);
		DC395x_ENABLE_MSGOUT;
		dprintkdbg(DBG_0, "msgin_set_async(rej): Try WDTR anyway\n");
	}
}


/* set sync transfer mode */
static void msgin_set_sync(struct AdapterCtlBlk *acb, struct ScsiReqBlk *srb)
{
	struct DeviceCtlBlk *dcb = srb->dcb;
	u8 bval;
	int fact;
	dprintkdbg(DBG_1, "msgin_set_sync: <%02i> Sync: %ins "
		"(%02i.%01i MHz) Offset %i\n",
		dcb->target_id, srb->msgin_buf[3] << 2,
		(250 / srb->msgin_buf[3]),
		((250 % srb->msgin_buf[3]) * 10) / srb->msgin_buf[3],
		srb->msgin_buf[4]);

	if (srb->msgin_buf[4] > 15)
		srb->msgin_buf[4] = 15;
	if (!(dcb->dev_mode & NTC_DO_SYNC_NEGO))
		dcb->sync_offset = 0;
	else if (dcb->sync_offset == 0)
		dcb->sync_offset = srb->msgin_buf[4];
	if (srb->msgin_buf[4] > dcb->sync_offset)
		srb->msgin_buf[4] = dcb->sync_offset;
	else
		dcb->sync_offset = srb->msgin_buf[4];
	bval = 0;
	while (bval < 7 && (srb->msgin_buf[3] > clock_period[bval]
			    || dcb->min_nego_period >
			    clock_period[bval]))
		bval++;
	if (srb->msgin_buf[3] < clock_period[bval])
		dprintkl(KERN_INFO,
			"msgin_set_sync: Increase sync nego period to %ins\n",
			clock_period[bval] << 2);
	srb->msgin_buf[3] = clock_period[bval];
	dcb->sync_period &= 0xf0;
	dcb->sync_period |= ALT_SYNC | bval;
	dcb->min_nego_period = srb->msgin_buf[3];

	if (dcb->sync_period & WIDE_SYNC)
		fact = 500;
	else
		fact = 250;

	dprintkl(KERN_INFO,
		"Target %02i: %s Sync: %ins Offset %i (%02i.%01i MB/s)\n",
		dcb->target_id, (fact == 500) ? "Wide16" : "",
		dcb->min_nego_period << 2, dcb->sync_offset,
		(fact / dcb->min_nego_period),
		((fact % dcb->min_nego_period) * 10 +
		dcb->min_nego_period / 2) / dcb->min_nego_period);

	if (!(srb->state & SRB_DO_SYNC_NEGO)) {
		/* Reply with corrected SDTR Message */
		dprintkl(KERN_DEBUG, "msgin_set_sync: answer w/%ins %i\n",
			srb->msgin_buf[3] << 2, srb->msgin_buf[4]);

		memcpy(srb->msgout_buf, srb->msgin_buf, 5);
		srb->msg_count = 5;
		DC395x_ENABLE_MSGOUT;
		dcb->sync_mode |= SYNC_NEGO_DONE;
	} else {
		if ((dcb->sync_mode & WIDE_NEGO_ENABLE)
		    && !(dcb->sync_mode & WIDE_NEGO_DONE)) {
			build_wdtr(acb, dcb, srb);
			DC395x_ENABLE_MSGOUT;
			dprintkdbg(DBG_0, "msgin_set_sync: Also try WDTR\n");
		}
	}
	srb->state &= ~SRB_DO_SYNC_NEGO;
	dcb->sync_mode |= SYNC_NEGO_DONE | SYNC_NEGO_ENABLE;

	reprogram_regs(acb, dcb);
}


static inline void msgin_set_nowide(struct AdapterCtlBlk *acb,
		struct ScsiReqBlk *srb)
{
	struct DeviceCtlBlk *dcb = srb->dcb;
	dprintkdbg(DBG_1, "msgin_set_nowide: <%02i>\n", dcb->target_id);

	dcb->sync_period &= ~WIDE_SYNC;
	dcb->sync_mode &= ~(WIDE_NEGO_ENABLE);
	dcb->sync_mode |= WIDE_NEGO_DONE;
	srb->state &= ~SRB_DO_WIDE_NEGO;
	reprogram_regs(acb, dcb);
	if ((dcb->sync_mode & SYNC_NEGO_ENABLE)
	    && !(dcb->sync_mode & SYNC_NEGO_DONE)) {
		build_sdtr(acb, dcb, srb);
		DC395x_ENABLE_MSGOUT;
		dprintkdbg(DBG_0, "msgin_set_nowide: Rejected. Try SDTR anyway\n");
	}
}

static void msgin_set_wide(struct AdapterCtlBlk *acb, struct ScsiReqBlk *srb)
{
	struct DeviceCtlBlk *dcb = srb->dcb;
	u8 wide = (dcb->dev_mode & NTC_DO_WIDE_NEGO
		   && acb->config & HCC_WIDE_CARD) ? 1 : 0;
	dprintkdbg(DBG_1, "msgin_set_wide: <%02i>\n", dcb->target_id);

	if (srb->msgin_buf[3] > wide)
		srb->msgin_buf[3] = wide;
	/* Completed */
	if (!(srb->state & SRB_DO_WIDE_NEGO)) {
		dprintkl(KERN_DEBUG,
			"msgin_set_wide: Wide nego initiated <%02i>\n",
			dcb->target_id);
		memcpy(srb->msgout_buf, srb->msgin_buf, 4);
		srb->msg_count = 4;
		srb->state |= SRB_DO_WIDE_NEGO;
		DC395x_ENABLE_MSGOUT;
	}

	dcb->sync_mode |= (WIDE_NEGO_ENABLE | WIDE_NEGO_DONE);
	if (srb->msgin_buf[3] > 0)
		dcb->sync_period |= WIDE_SYNC;
	else
		dcb->sync_period &= ~WIDE_SYNC;
	srb->state &= ~SRB_DO_WIDE_NEGO;
	/*dcb->sync_mode &= ~(WIDE_NEGO_ENABLE+WIDE_NEGO_DONE); */
	dprintkdbg(DBG_1,
		"msgin_set_wide: Wide (%i bit) negotiated <%02i>\n",
		(8 << srb->msgin_buf[3]), dcb->target_id);
	reprogram_regs(acb, dcb);
	if ((dcb->sync_mode & SYNC_NEGO_ENABLE)
	    && !(dcb->sync_mode & SYNC_NEGO_DONE)) {
		build_sdtr(acb, dcb, srb);
		DC395x_ENABLE_MSGOUT;
		dprintkdbg(DBG_0, "msgin_set_wide: Also try SDTR.\n");
	}
}


/*
 * extended message codes:
 *
 *	code	description
 *
 *	02h	Reserved
 *	00h	MODIFY DATA  POINTER
 *	01h	SYNCHRONOUS DATA TRANSFER REQUEST
 *	03h	WIDE DATA TRANSFER REQUEST
 *   04h - 7Fh	Reserved
 *   80h - FFh	Vendor specific
 */
static void msgin_phase0(struct AdapterCtlBlk *acb, struct ScsiReqBlk *srb,
		u16 *pscsi_status)
{
	struct DeviceCtlBlk *dcb = acb->active_dcb;
	dprintkdbg(DBG_0, "msgin_phase0: (0x%p)\n", srb->cmd);

	srb->msgin_buf[acb->msg_len++] = DC395x_read8(acb, TRM_S1040_SCSI_FIFO);
	if (msgin_completed(srb->msgin_buf, acb->msg_len)) {
		/* Now eval the msg */
		switch (srb->msgin_buf[0]) {
		case DISCONNECT:
			srb->state = SRB_DISCONNECT;
			break;

		case SIMPLE_QUEUE_TAG:
		case HEAD_OF_QUEUE_TAG:
		case ORDERED_QUEUE_TAG:
			srb =
			    msgin_qtag(acb, dcb,
					      srb->msgin_buf[1]);
			break;

		case MESSAGE_REJECT:
			DC395x_write16(acb, TRM_S1040_SCSI_CONTROL,
				       DO_CLRATN | DO_DATALATCH);
			/* A sync nego message was rejected ! */
			if (srb->state & SRB_DO_SYNC_NEGO) {
				msgin_set_async(acb, srb);
				break;
			}
			/* A wide nego message was rejected ! */
			if (srb->state & SRB_DO_WIDE_NEGO) {
				msgin_set_nowide(acb, srb);
				break;
			}
			enable_msgout_abort(acb, srb);
			/*srb->state |= SRB_ABORT_SENT */
			break;

		case EXTENDED_MESSAGE:
			/* SDTR */
			if (srb->msgin_buf[1] == 3
			    && srb->msgin_buf[2] == EXTENDED_SDTR) {
				msgin_set_sync(acb, srb);
				break;
			}
			/* WDTR */
			if (srb->msgin_buf[1] == 2
			    && srb->msgin_buf[2] == EXTENDED_WDTR
			    && srb->msgin_buf[3] <= 2) { /* sanity check ... */
				msgin_set_wide(acb, srb);
				break;
			}
			msgin_reject(acb, srb);
			break;

		case IGNORE_WIDE_RESIDUE:
			/* Discard  wide residual */
			dprintkdbg(DBG_0, "msgin_phase0: Ignore Wide Residual!\n");
			break;

		case COMMAND_COMPLETE:
			/* nothing has to be done */
			break;

		case SAVE_POINTERS:
			/*
			 * SAVE POINTER may be ignored as we have the struct
			 * ScsiReqBlk* associated with the scsi command.
			 */
			dprintkdbg(DBG_0, "msgin_phase0: (0x%p) "
				"SAVE POINTER rem=%i Ignore\n",
				srb->cmd, srb->total_xfer_length);
			break;

		case RESTORE_POINTERS:
			dprintkdbg(DBG_0, "msgin_phase0: RESTORE POINTER. Ignore\n");
			break;

		case ABORT:
			dprintkdbg(DBG_0, "msgin_phase0: (0x%p) "
				"<%02i-%i> ABORT msg\n",
				srb->cmd, dcb->target_id,
				dcb->target_lun);
			dcb->flag |= ABORT_DEV_;
			enable_msgout_abort(acb, srb);
			break;

		default:
			/* reject unknown messages */
			if (srb->msgin_buf[0] & IDENTIFY_BASE) {
				dprintkdbg(DBG_0, "msgin_phase0: Identify msg\n");
				srb->msg_count = 1;
				srb->msgout_buf[0] = dcb->identify_msg;
				DC395x_ENABLE_MSGOUT;
				srb->state |= SRB_MSGOUT;
				/*break; */
			}
			msgin_reject(acb, srb);
		}

		/* Clear counter and MsgIn state */
		srb->state &= ~SRB_MSGIN;
		acb->msg_len = 0;
	}
	*pscsi_status = PH_BUS_FREE;
	DC395x_write16(acb, TRM_S1040_SCSI_CONTROL, DO_DATALATCH);	/* it's important ... you know! */
	DC395x_write8(acb, TRM_S1040_SCSI_COMMAND, SCMD_MSGACCEPT);
}


static void msgin_phase1(struct AdapterCtlBlk *acb, struct ScsiReqBlk *srb,
		u16 *pscsi_status)
{
	dprintkdbg(DBG_0, "msgin_phase1: (0x%p)\n", srb->cmd);
	clear_fifo(acb, "msgin_phase1");
	DC395x_write32(acb, TRM_S1040_SCSI_COUNTER, 1);
	if (!(srb->state & SRB_MSGIN)) {
		srb->state &= ~SRB_DISCONNECT;
		srb->state |= SRB_MSGIN;
	}
	DC395x_write16(acb, TRM_S1040_SCSI_CONTROL, DO_DATALATCH);	/* it's important for atn stop */
	/* SCSI command */
	DC395x_write8(acb, TRM_S1040_SCSI_COMMAND, SCMD_FIFO_IN);
}


static void nop0(struct AdapterCtlBlk *acb, struct ScsiReqBlk *srb,
		u16 *pscsi_status)
{
}


static void nop1(struct AdapterCtlBlk *acb, struct ScsiReqBlk *srb,
		u16 *pscsi_status)
{
}


static void set_xfer_rate(struct AdapterCtlBlk *acb, struct DeviceCtlBlk *dcb)
{
	struct DeviceCtlBlk *i;

	/* set all lun device's  period, offset */
	if (dcb->identify_msg & 0x07)
		return;

	if (acb->scan_devices) {
		current_sync_offset = dcb->sync_offset;
		return;
	}

	list_for_each_entry(i, &acb->dcb_list, list)
		if (i->target_id == dcb->target_id) {
			i->sync_period = dcb->sync_period;
			i->sync_offset = dcb->sync_offset;
			i->sync_mode = dcb->sync_mode;
			i->min_nego_period = dcb->min_nego_period;
		}
}


static void disconnect(struct AdapterCtlBlk *acb)
{
	struct DeviceCtlBlk *dcb = acb->active_dcb;
	struct ScsiReqBlk *srb;

	if (!dcb) {
		dprintkl(KERN_ERR, "disconnect: No such device\n");
		udelay(500);
		/* Suspend queue for a while */
		acb->last_reset =
		    jiffies + HZ / 2 +
		    HZ * acb->eeprom.delay_time;
		clear_fifo(acb, "disconnectEx");
		DC395x_write16(acb, TRM_S1040_SCSI_CONTROL, DO_HWRESELECT);
		return;
	}
	srb = dcb->active_srb;
	acb->active_dcb = NULL;
	dprintkdbg(DBG_0, "disconnect: (0x%p)\n", srb->cmd);

	srb->scsi_phase = PH_BUS_FREE;	/* initial phase */
	clear_fifo(acb, "disconnect");
	DC395x_write16(acb, TRM_S1040_SCSI_CONTROL, DO_HWRESELECT);
	if (srb->state & SRB_UNEXPECT_RESEL) {
		dprintkl(KERN_ERR,
			"disconnect: Unexpected reselection <%02i-%i>\n",
			dcb->target_id, dcb->target_lun);
		srb->state = 0;
		waiting_process_next(acb);
	} else if (srb->state & SRB_ABORT_SENT) {
		dcb->flag &= ~ABORT_DEV_;
		acb->last_reset = jiffies + HZ / 2 + 1;
		dprintkl(KERN_ERR, "disconnect: SRB_ABORT_SENT\n");
		doing_srb_done(acb, DID_ABORT, srb->cmd, 1);
		waiting_process_next(acb);
	} else {
		if ((srb->state & (SRB_START_ + SRB_MSGOUT))
		    || !(srb->
			 state & (SRB_DISCONNECT | SRB_COMPLETED))) {
			/*
			 * Selection time out 
			 * SRB_START_ || SRB_MSGOUT || (!SRB_DISCONNECT && !SRB_COMPLETED)
			 */
			/* Unexp. Disc / Sel Timeout */
			if (srb->state != SRB_START_
			    && srb->state != SRB_MSGOUT) {
				srb->state = SRB_READY;
				dprintkl(KERN_DEBUG,
					"disconnect: (0x%p) Unexpected\n",
					srb->cmd);
				srb->target_status = SCSI_STAT_SEL_TIMEOUT;
				goto disc1;
			} else {
				/* Normal selection timeout */
				dprintkdbg(DBG_KG, "disconnect: (0x%p) "
					"<%02i-%i> SelTO\n", srb->cmd,
					dcb->target_id, dcb->target_lun);
				if (srb->retry_count++ > DC395x_MAX_RETRIES
				    || acb->scan_devices) {
					srb->target_status =
					    SCSI_STAT_SEL_TIMEOUT;
					goto disc1;
				}
				free_tag(dcb, srb);
				list_move(&srb->list, &dcb->srb_waiting_list);
				dprintkdbg(DBG_KG,
					"disconnect: (0x%p) Retry\n",
					srb->cmd);
				waiting_set_timer(acb, HZ / 20);
			}
		} else if (srb->state & SRB_DISCONNECT) {
			u8 bval = DC395x_read8(acb, TRM_S1040_SCSI_SIGNAL);
			/*
			 * SRB_DISCONNECT (This is what we expect!)
			 */
			if (bval & 0x40) {
				dprintkdbg(DBG_0, "disconnect: SCSI bus stat "
					" 0x%02x: ACK set! Other controllers?\n",
					bval);
				/* It could come from another initiator, therefore don't do much ! */
			} else
				waiting_process_next(acb);
		} else if (srb->state & SRB_COMPLETED) {
		      disc1:
			/*
			 ** SRB_COMPLETED
			 */
			free_tag(dcb, srb);
			dcb->active_srb = NULL;
			srb->state = SRB_FREE;
			srb_done(acb, dcb, srb);
		}
	}
}


static void reselect(struct AdapterCtlBlk *acb)
{
	struct DeviceCtlBlk *dcb = acb->active_dcb;
	struct ScsiReqBlk *srb = NULL;
	u16 rsel_tar_lun_id;
	u8 id, lun;
	dprintkdbg(DBG_0, "reselect: acb=%p\n", acb);

	clear_fifo(acb, "reselect");
	/*DC395x_write16(acb, TRM_S1040_SCSI_CONTROL, DO_HWRESELECT | DO_DATALATCH); */
	/* Read Reselected Target ID and LUN */
	rsel_tar_lun_id = DC395x_read16(acb, TRM_S1040_SCSI_TARGETID);
	if (dcb) {		/* Arbitration lost but Reselection win */
		srb = dcb->active_srb;
		if (!srb) {
			dprintkl(KERN_DEBUG, "reselect: Arb lost Resel won, "
				"but active_srb == NULL\n");
			DC395x_write16(acb, TRM_S1040_SCSI_CONTROL, DO_DATALATCH);	/* it's important for atn stop */
			return;
		}
		/* Why the if ? */
		if (!acb->scan_devices) {
			dprintkdbg(DBG_KG, "reselect: (0x%p) <%02i-%i> "
				"Arb lost but Resel win rsel=%i stat=0x%04x\n",
				srb->cmd, dcb->target_id,
				dcb->target_lun, rsel_tar_lun_id,
				DC395x_read16(acb, TRM_S1040_SCSI_STATUS));
			/*srb->state |= SRB_DISCONNECT; */

			srb->state = SRB_READY;
			free_tag(dcb, srb);
			list_move(&srb->list, &dcb->srb_waiting_list);
			waiting_set_timer(acb, HZ / 20);

			/* return; */
		}
	}
	/* Read Reselected Target Id and LUN */
	if (!(rsel_tar_lun_id & (IDENTIFY_BASE << 8)))
		dprintkl(KERN_DEBUG, "reselect: Expects identify msg. "
			"Got %i!\n", rsel_tar_lun_id);
	id = rsel_tar_lun_id & 0xff;
	lun = (rsel_tar_lun_id >> 8) & 7;
	dcb = find_dcb(acb, id, lun);
	if (!dcb) {
		dprintkl(KERN_ERR, "reselect: From non existent device "
			"<%02i-%i>\n", id, lun);
		DC395x_write16(acb, TRM_S1040_SCSI_CONTROL, DO_DATALATCH);	/* it's important for atn stop */
		return;
	}
	acb->active_dcb = dcb;

	if (!(dcb->dev_mode & NTC_DO_DISCONNECT))
		dprintkl(KERN_DEBUG, "reselect: in spite of forbidden "
			"disconnection? <%02i-%i>\n",
			dcb->target_id, dcb->target_lun);

	if (dcb->sync_mode & EN_TAG_QUEUEING) {
		srb = acb->tmp_srb;
		dcb->active_srb = srb;
	} else {
		/* There can be only one! */
		srb = dcb->active_srb;
		if (!srb || !(srb->state & SRB_DISCONNECT)) {
			/*
			 * abort command
			 */
			dprintkl(KERN_DEBUG,
				"reselect: w/o disconnected cmds <%02i-%i>\n",
				dcb->target_id, dcb->target_lun);
			srb = acb->tmp_srb;
			srb->state = SRB_UNEXPECT_RESEL;
			dcb->active_srb = srb;
			enable_msgout_abort(acb, srb);
		} else {
			if (dcb->flag & ABORT_DEV_) {
				/*srb->state = SRB_ABORT_SENT; */
				enable_msgout_abort(acb, srb);
			} else
				srb->state = SRB_DATA_XFER;

		}
	}
	srb->scsi_phase = PH_BUS_FREE;	/* initial phase */

	/* Program HA ID, target ID, period and offset */
	dprintkdbg(DBG_0, "reselect: select <%i>\n", dcb->target_id);
	DC395x_write8(acb, TRM_S1040_SCSI_HOSTID, acb->scsi_host->this_id);	/* host   ID */
	DC395x_write8(acb, TRM_S1040_SCSI_TARGETID, dcb->target_id);		/* target ID */
	DC395x_write8(acb, TRM_S1040_SCSI_OFFSET, dcb->sync_offset);		/* offset    */
	DC395x_write8(acb, TRM_S1040_SCSI_SYNC, dcb->sync_period);		/* sync period, wide */
	DC395x_write16(acb, TRM_S1040_SCSI_CONTROL, DO_DATALATCH);		/* it's important for atn stop */
	/* SCSI command */
	DC395x_write8(acb, TRM_S1040_SCSI_COMMAND, SCMD_MSGACCEPT);
}


static inline u8 tagq_blacklist(char *name)
{
#ifndef DC395x_NO_TAGQ
#if 0
	u8 i;
	for (i = 0; i < BADDEVCNT; i++)
		if (memcmp(name, DC395x_baddevname1[i], 28) == 0)
			return 1;
#endif
	return 0;
#else
	return 1;
#endif
}


static void disc_tagq_set(struct DeviceCtlBlk *dcb, struct ScsiInqData *ptr)
{
	/* Check for SCSI format (ANSI and Response data format) */
	if ((ptr->Vers & 0x07) >= 2 || (ptr->RDF & 0x0F) == 2) {
		if ((ptr->Flags & SCSI_INQ_CMDQUEUE)
		    && (dcb->dev_mode & NTC_DO_TAG_QUEUEING) &&
		    /*(dcb->dev_mode & NTC_DO_DISCONNECT) */
		    /* ((dcb->dev_type == TYPE_DISK) 
		       || (dcb->dev_type == TYPE_MOD)) && */
		    !tagq_blacklist(((char *)ptr) + 8)) {
			if (dcb->max_command == 1)
				dcb->max_command =
				    dcb->acb->tag_max_num;
			dcb->sync_mode |= EN_TAG_QUEUEING;
			/*dcb->tag_mask = 0; */
		} else
			dcb->max_command = 1;
	}
}


static void add_dev(struct AdapterCtlBlk *acb, struct DeviceCtlBlk *dcb,
		struct ScsiInqData *ptr)
{
	u8 bval1 = ptr->DevType & SCSI_DEVTYPE;
	dcb->dev_type = bval1;
	/* if (bval1 == TYPE_DISK || bval1 == TYPE_MOD) */
	disc_tagq_set(dcb, ptr);
}


/* unmap mapped pci regions from SRB */
static void pci_unmap_srb(struct AdapterCtlBlk *acb, struct ScsiReqBlk *srb)
{
	struct scsi_cmnd *cmd = srb->cmd;
	enum dma_data_direction dir = cmd->sc_data_direction;

	if (scsi_sg_count(cmd) && dir != DMA_NONE) {
		/* unmap DC395x SG list */
		dprintkdbg(DBG_SG, "pci_unmap_srb: list=%08x(%05x)\n",
			srb->sg_bus_addr, SEGMENTX_LEN);
		dma_unmap_single(&acb->dev->dev, srb->sg_bus_addr, SEGMENTX_LEN,
				DMA_TO_DEVICE);
		dprintkdbg(DBG_SG, "pci_unmap_srb: segs=%i buffer=%p\n",
			   scsi_sg_count(cmd), scsi_bufflen(cmd));
		/* unmap the sg segments */
		scsi_dma_unmap(cmd);
	}
}


/* unmap mapped pci sense buffer from SRB */
static void pci_unmap_srb_sense(struct AdapterCtlBlk *acb,
		struct ScsiReqBlk *srb)
{
	if (!(srb->flag & AUTO_REQSENSE))
		return;
	/* Unmap sense buffer */
	dprintkdbg(DBG_SG, "pci_unmap_srb_sense: buffer=%08x\n",
	       srb->segment_x[0].address);
	dma_unmap_single(&acb->dev->dev, srb->segment_x[0].address,
			 srb->segment_x[0].length, DMA_FROM_DEVICE);
	/* Restore SG stuff */
	srb->total_xfer_length = srb->xferred;
	srb->segment_x[0].address =
	    srb->segment_x[DC395x_MAX_SG_LISTENTRY - 1].address;
	srb->segment_x[0].length =
	    srb->segment_x[DC395x_MAX_SG_LISTENTRY - 1].length;
}


/*
 * Complete execution of a SCSI command
 * Signal completion to the generic SCSI driver  
 */
static void srb_done(struct AdapterCtlBlk *acb, struct DeviceCtlBlk *dcb,
		struct ScsiReqBlk *srb)
{
	u8 tempcnt, status;
	struct scsi_cmnd *cmd = srb->cmd;
	enum dma_data_direction dir = cmd->sc_data_direction;
	int ckc_only = 1;

	dprintkdbg(DBG_1, "srb_done: (0x%p) <%02i-%i>\n", srb->cmd,
		srb->cmd->device->id, (u8)srb->cmd->device->lun);
	dprintkdbg(DBG_SG, "srb_done: srb=%p sg=%i(%i/%i) buf=%p\n",
		   srb, scsi_sg_count(cmd), srb->sg_index, srb->sg_count,
		   scsi_sgtalbe(cmd));
	status = srb->target_status;
	set_host_byte(cmd, DID_OK);
	set_status_byte(cmd, SAM_STAT_GOOD);
	if (srb->flag & AUTO_REQSENSE) {
		dprintkdbg(DBG_0, "srb_done: AUTO_REQSENSE1\n");
		pci_unmap_srb_sense(acb, srb);
		/*
		 ** target status..........................
		 */
		srb->flag &= ~AUTO_REQSENSE;
		srb->adapter_status = 0;
		srb->target_status = SAM_STAT_CHECK_CONDITION;
		if (debug_enabled(DBG_1)) {
			switch (cmd->sense_buffer[2] & 0x0f) {
			case NOT_READY:
				dprintkl(KERN_DEBUG,
				     "ReqSense: NOT_READY cmnd=0x%02x <%02i-%i> stat=%i scan=%i ",
				     cmd->cmnd[0], dcb->target_id,
				     dcb->target_lun, status, acb->scan_devices);
				break;
			case UNIT_ATTENTION:
				dprintkl(KERN_DEBUG,
				     "ReqSense: UNIT_ATTENTION cmnd=0x%02x <%02i-%i> stat=%i scan=%i ",
				     cmd->cmnd[0], dcb->target_id,
				     dcb->target_lun, status, acb->scan_devices);
				break;
			case ILLEGAL_REQUEST:
				dprintkl(KERN_DEBUG,
				     "ReqSense: ILLEGAL_REQUEST cmnd=0x%02x <%02i-%i> stat=%i scan=%i ",
				     cmd->cmnd[0], dcb->target_id,
				     dcb->target_lun, status, acb->scan_devices);
				break;
			case MEDIUM_ERROR:
				dprintkl(KERN_DEBUG,
				     "ReqSense: MEDIUM_ERROR cmnd=0x%02x <%02i-%i> stat=%i scan=%i ",
				     cmd->cmnd[0], dcb->target_id,
				     dcb->target_lun, status, acb->scan_devices);
				break;
			case HARDWARE_ERROR:
				dprintkl(KERN_DEBUG,
				     "ReqSense: HARDWARE_ERROR cmnd=0x%02x <%02i-%i> stat=%i scan=%i ",
				     cmd->cmnd[0], dcb->target_id,
				     dcb->target_lun, status, acb->scan_devices);
				break;
			}
			if (cmd->sense_buffer[7] >= 6)
				printk("sense=0x%02x ASC=0x%02x ASCQ=0x%02x "
					"(0x%08x 0x%08x)\n",
					cmd->sense_buffer[2], cmd->sense_buffer[12],
					cmd->sense_buffer[13],
					*((unsigned int *)(cmd->sense_buffer + 3)),
					*((unsigned int *)(cmd->sense_buffer + 8)));
			else
				printk("sense=0x%02x No ASC/ASCQ (0x%08x)\n",
					cmd->sense_buffer[2],
					*((unsigned int *)(cmd->sense_buffer + 3)));
		}

		if (status == SAM_STAT_CHECK_CONDITION) {
			set_host_byte(cmd, DID_BAD_TARGET);
			goto ckc_e;
		}
		dprintkdbg(DBG_0, "srb_done: AUTO_REQSENSE2\n");

		set_status_byte(cmd, SAM_STAT_CHECK_CONDITION);

		goto ckc_e;
	}

/*************************************************************/
	if (status) {
		/*
		 * target status..........................
		 */
		if (status == SAM_STAT_CHECK_CONDITION) {
			request_sense(acb, dcb, srb);
			return;
		} else if (status == SAM_STAT_TASK_SET_FULL) {
			tempcnt = (u8)list_size(&dcb->srb_going_list);
			dprintkl(KERN_INFO, "QUEUE_FULL for dev <%02i-%i> with %i cmnds\n",
			     dcb->target_id, dcb->target_lun, tempcnt);
			if (tempcnt > 1)
				tempcnt--;
			dcb->max_command = tempcnt;
			free_tag(dcb, srb);
			list_move(&srb->list, &dcb->srb_waiting_list);
			waiting_set_timer(acb, HZ / 20);
			srb->adapter_status = 0;
			srb->target_status = 0;
			return;
		} else if (status == SCSI_STAT_SEL_TIMEOUT) {
			srb->adapter_status = H_SEL_TIMEOUT;
			srb->target_status = 0;
			set_host_byte(cmd, DID_NO_CONNECT);
		} else {
			srb->adapter_status = 0;
			set_host_byte(cmd, DID_ERROR);
			set_status_byte(cmd, status);
		}
	} else {
		/*
		 ** process initiator status..........................
		 */
		status = srb->adapter_status;
		if (status & H_OVER_UNDER_RUN) {
			srb->target_status = 0;
			scsi_msg_to_host_byte(cmd, srb->end_message);
		} else if (srb->status & PARITY_ERROR) {
			set_host_byte(cmd, DID_PARITY);
		} else {	/* No error */

			srb->adapter_status = 0;
			srb->target_status = 0;
		}
	}

	ckc_only = 0;
/* Check Error Conditions */
      ckc_e:

	pci_unmap_srb(acb, srb);

	if (cmd->cmnd[0] == INQUIRY) {
		unsigned char *base = NULL;
		struct ScsiInqData *ptr;
		unsigned long flags = 0;
		struct scatterlist* sg = scsi_sglist(cmd);
		size_t offset = 0, len = sizeof(struct ScsiInqData);

		local_irq_save(flags);
		base = scsi_kmap_atomic_sg(sg, scsi_sg_count(cmd), &offset, &len);
		ptr = (struct ScsiInqData *)(base + offset);

		if (!ckc_only && get_host_byte(cmd) == DID_OK
		    && cmd->cmnd[2] == 0 && scsi_bufflen(cmd) >= 8
		    && dir != DMA_NONE && ptr && (ptr->Vers & 0x07) >= 2)
			dcb->inquiry7 = ptr->Flags;

	/*if( srb->cmd->cmnd[0] == INQUIRY && */
	/*  (host_byte(cmd->result) == DID_OK || status_byte(cmd->result) & CHECK_CONDITION) ) */
		if ((get_host_byte(cmd) == DID_OK) ||
		    (get_status_byte(cmd) == SAM_STAT_CHECK_CONDITION)) {
			if (!dcb->init_tcq_flag) {
				add_dev(acb, dcb, ptr);
				dcb->init_tcq_flag = 1;
			}
		}

		scsi_kunmap_atomic_sg(base);
		local_irq_restore(flags);
	}

	/* Here is the info for Doug Gilbert's sg3 ... */
	scsi_set_resid(cmd, srb->total_xfer_length);
	/* This may be interpreted by sb. or not ... */
	cmd->SCp.this_residual = srb->total_xfer_length;
	cmd->SCp.buffers_residual = 0;
	if (debug_enabled(DBG_KG)) {
		if (srb->total_xfer_length)
			dprintkdbg(DBG_KG, "srb_done: (0x%p) <%02i-%i> "
				"cmnd=0x%02x Missed %i bytes\n",
				cmd, cmd->device->id, (u8)cmd->device->lun,
				cmd->cmnd[0], srb->total_xfer_length);
	}

	if (srb != acb->tmp_srb) {
		/* Add to free list */
		dprintkdbg(DBG_0, "srb_done: (0x%p) done result=0x%08x\n",
			   cmd, cmd->result);
		list_move_tail(&srb->list, &acb->srb_free_list);
	} else {
		dprintkl(KERN_ERR, "srb_done: ERROR! Completed cmd with tmp_srb\n");
	}

	scsi_done(cmd);
	waiting_process_next(acb);
}


/* abort all cmds in our queues */
static void doing_srb_done(struct AdapterCtlBlk *acb, u8 did_flag,
		struct scsi_cmnd *cmd, u8 force)
{
	struct DeviceCtlBlk *dcb;
	dprintkl(KERN_INFO, "doing_srb_done: pids ");

	list_for_each_entry(dcb, &acb->dcb_list, list) {
		struct ScsiReqBlk *srb;
		struct ScsiReqBlk *tmp;
		struct scsi_cmnd *p;

		list_for_each_entry_safe(srb, tmp, &dcb->srb_going_list, list) {
			p = srb->cmd;
			printk("G:%p(%02i-%i) ", p,
			       p->device->id, (u8)p->device->lun);
			list_del(&srb->list);
			free_tag(dcb, srb);
			list_add_tail(&srb->list, &acb->srb_free_list);
			set_host_byte(p, did_flag);
			set_status_byte(p, SAM_STAT_GOOD);
			pci_unmap_srb_sense(acb, srb);
			pci_unmap_srb(acb, srb);
			if (force) {
				/* For new EH, we normally don't need to give commands back,
				 * as they all complete or all time out */
				scsi_done(p);
			}
		}
		if (!list_empty(&dcb->srb_going_list))
			dprintkl(KERN_DEBUG, 
			       "How could the ML send cmnds to the Going queue? <%02i-%i>\n",
			       dcb->target_id, dcb->target_lun);
		if (dcb->tag_mask)
			dprintkl(KERN_DEBUG,
			       "tag_mask for <%02i-%i> should be empty, is %08x!\n",
			       dcb->target_id, dcb->target_lun,
			       dcb->tag_mask);

		/* Waiting queue */
		list_for_each_entry_safe(srb, tmp, &dcb->srb_waiting_list, list) {
			p = srb->cmd;

			printk("W:%p<%02i-%i>", p, p->device->id,
			       (u8)p->device->lun);
			list_move_tail(&srb->list, &acb->srb_free_list);
			set_host_byte(p, did_flag);
			set_status_byte(p, SAM_STAT_GOOD);
			pci_unmap_srb_sense(acb, srb);
			pci_unmap_srb(acb, srb);
			if (force) {
				/* For new EH, we normally don't need to give commands back,
				 * as they all complete or all time out */
				scsi_done(cmd);
			}
		}
		if (!list_empty(&dcb->srb_waiting_list))
			dprintkl(KERN_DEBUG, "ML queued %i cmnds again to <%02i-%i>\n",
			     list_size(&dcb->srb_waiting_list), dcb->target_id,
			     dcb->target_lun);
		dcb->flag &= ~ABORT_DEV_;
	}
	printk("\n");
}


static void reset_scsi_bus(struct AdapterCtlBlk *acb)
{
	dprintkdbg(DBG_0, "reset_scsi_bus: acb=%p\n", acb);
	acb->acb_flag |= RESET_DEV;	/* RESET_DETECT, RESET_DONE, RESET_DEV */
	DC395x_write16(acb, TRM_S1040_SCSI_CONTROL, DO_RSTSCSI);

	while (!(DC395x_read8(acb, TRM_S1040_SCSI_INTSTATUS) & INT_SCSIRESET))
		/* nothing */;
}


static void set_basic_config(struct AdapterCtlBlk *acb)
{
	u8 bval;
	u16 wval;
	DC395x_write8(acb, TRM_S1040_SCSI_TIMEOUT, acb->sel_timeout);
	if (acb->config & HCC_PARITY)
		bval = PHASELATCH | INITIATOR | BLOCKRST | PARITYCHECK;
	else
		bval = PHASELATCH | INITIATOR | BLOCKRST;

	DC395x_write8(acb, TRM_S1040_SCSI_CONFIG0, bval);

	/* program configuration 1: Act_Neg (+ Act_Neg_Enh? + Fast_Filter? + DataDis?) */
	DC395x_write8(acb, TRM_S1040_SCSI_CONFIG1, 0x03);	/* was 0x13: default */
	/* program Host ID                  */
	DC395x_write8(acb, TRM_S1040_SCSI_HOSTID, acb->scsi_host->this_id);
	/* set ansynchronous transfer       */
	DC395x_write8(acb, TRM_S1040_SCSI_OFFSET, 0x00);
	/* Turn LED control off */
	wval = DC395x_read16(acb, TRM_S1040_GEN_CONTROL) & 0x7F;
	DC395x_write16(acb, TRM_S1040_GEN_CONTROL, wval);
	/* DMA config          */
	wval = DC395x_read16(acb, TRM_S1040_DMA_CONFIG) & ~DMA_FIFO_CTRL;
	wval |=
	    DMA_FIFO_HALF_HALF | DMA_ENHANCE /*| DMA_MEM_MULTI_READ */ ;
	DC395x_write16(acb, TRM_S1040_DMA_CONFIG, wval);
	/* Clear pending interrupt status */
	DC395x_read8(acb, TRM_S1040_SCSI_INTSTATUS);
	/* Enable SCSI interrupt    */
	DC395x_write8(acb, TRM_S1040_SCSI_INTEN, 0x7F);
	DC395x_write8(acb, TRM_S1040_DMA_INTEN, EN_SCSIINTR | EN_DMAXFERERROR
		      /*| EN_DMAXFERABORT | EN_DMAXFERCOMP | EN_FORCEDMACOMP */
		      );
}


static void scsi_reset_detect(struct AdapterCtlBlk *acb)
{
	dprintkl(KERN_INFO, "scsi_reset_detect: acb=%p\n", acb);
	/* delay half a second */
	if (timer_pending(&acb->waiting_timer))
		del_timer(&acb->waiting_timer);

	DC395x_write8(acb, TRM_S1040_SCSI_CONTROL, DO_RSTMODULE);
	DC395x_write8(acb, TRM_S1040_DMA_CONTROL, DMARESETMODULE);
	/*DC395x_write8(acb, TRM_S1040_DMA_CONTROL,STOPDMAXFER); */
	udelay(500);
	/* Maybe we locked up the bus? Then lets wait even longer ... */
	acb->last_reset =
	    jiffies + 5 * HZ / 2 +
	    HZ * acb->eeprom.delay_time;

	clear_fifo(acb, "scsi_reset_detect");
	set_basic_config(acb);
	/*1.25 */
	/*DC395x_write16(acb, TRM_S1040_SCSI_CONTROL, DO_HWRESELECT); */

	if (acb->acb_flag & RESET_DEV) {	/* RESET_DETECT, RESET_DONE, RESET_DEV */
		acb->acb_flag |= RESET_DONE;
	} else {
		acb->acb_flag |= RESET_DETECT;
		reset_dev_param(acb);
		doing_srb_done(acb, DID_RESET, NULL, 1);
		/*DC395x_RecoverSRB( acb ); */
		acb->active_dcb = NULL;
		acb->acb_flag = 0;
		waiting_process_next(acb);
	}
}


static void request_sense(struct AdapterCtlBlk *acb, struct DeviceCtlBlk *dcb,
		struct ScsiReqBlk *srb)
{
	struct scsi_cmnd *cmd = srb->cmd;
	dprintkdbg(DBG_1, "request_sense: (0x%p) <%02i-%i>\n",
		cmd, cmd->device->id, (u8)cmd->device->lun);

	srb->flag |= AUTO_REQSENSE;
	srb->adapter_status = 0;
	srb->target_status = 0;

	/* KG: Can this prevent crap sense data ? */
	memset(cmd->sense_buffer, 0, SCSI_SENSE_BUFFERSIZE);

	/* Save some data */
	srb->segment_x[DC395x_MAX_SG_LISTENTRY - 1].address =
	    srb->segment_x[0].address;
	srb->segment_x[DC395x_MAX_SG_LISTENTRY - 1].length =
	    srb->segment_x[0].length;
	srb->xferred = srb->total_xfer_length;
	/* srb->segment_x : a one entry of S/G list table */
	srb->total_xfer_length = SCSI_SENSE_BUFFERSIZE;
	srb->segment_x[0].length = SCSI_SENSE_BUFFERSIZE;
	/* Map sense buffer */
	srb->segment_x[0].address = dma_map_single(&acb->dev->dev,
			cmd->sense_buffer, SCSI_SENSE_BUFFERSIZE,
			DMA_FROM_DEVICE);
	dprintkdbg(DBG_SG, "request_sense: map buffer %p->%08x(%05x)\n",
	       cmd->sense_buffer, srb->segment_x[0].address,
	       SCSI_SENSE_BUFFERSIZE);
	srb->sg_count = 1;
	srb->sg_index = 0;

	if (start_scsi(acb, dcb, srb)) {	/* Should only happen, if sb. else grabs the bus */
		dprintkl(KERN_DEBUG,
			"request_sense: (0x%p) failed <%02i-%i>\n",
			srb->cmd, dcb->target_id, dcb->target_lun);
		list_move(&srb->list, &dcb->srb_waiting_list);
		waiting_set_timer(acb, HZ / 100);
	}
}


/**
 * device_alloc - Allocate a new device instance. This create the
 * devices instance and sets up all the data items. The adapter
 * instance is required to obtain confiuration information for this
 * device. This does *not* add this device to the adapters device
 * list.
 *
 * @acb: The adapter to obtain configuration information from.
 * @target: The target for the new device.
 * @lun: The lun for the new device.
 *
 * Return the new device if successful or NULL on failure.
 **/
static struct DeviceCtlBlk *device_alloc(struct AdapterCtlBlk *acb,
		u8 target, u8 lun)
{
	struct NvRamType *eeprom = &acb->eeprom;
	u8 period_index = eeprom->target[target].period & 0x07;
	struct DeviceCtlBlk *dcb;

	dcb = kmalloc(sizeof(struct DeviceCtlBlk), GFP_ATOMIC);
	dprintkdbg(DBG_0, "device_alloc: <%02i-%i>\n", target, lun);
	if (!dcb)
		return NULL;
	dcb->acb = NULL;
	INIT_LIST_HEAD(&dcb->srb_going_list);
	INIT_LIST_HEAD(&dcb->srb_waiting_list);
	dcb->active_srb = NULL;
	dcb->tag_mask = 0;
	dcb->max_command = 1;
	dcb->target_id = target;
	dcb->target_lun = lun;
	dcb->dev_mode = eeprom->target[target].cfg0;
#ifndef DC395x_NO_DISCONNECT
	dcb->identify_msg =
	    IDENTIFY(dcb->dev_mode & NTC_DO_DISCONNECT, lun);
#else
	dcb->identify_msg = IDENTIFY(0, lun);
#endif
	dcb->inquiry7 = 0;
	dcb->sync_mode = 0;
	dcb->min_nego_period = clock_period[period_index];
	dcb->sync_period = 0;
	dcb->sync_offset = 0;
	dcb->flag = 0;

#ifndef DC395x_NO_WIDE
	if ((dcb->dev_mode & NTC_DO_WIDE_NEGO)
	    && (acb->config & HCC_WIDE_CARD))
		dcb->sync_mode |= WIDE_NEGO_ENABLE;
#endif
#ifndef DC395x_NO_SYNC
	if (dcb->dev_mode & NTC_DO_SYNC_NEGO)
		if (!(lun) || current_sync_offset)
			dcb->sync_mode |= SYNC_NEGO_ENABLE;
#endif
	if (dcb->target_lun != 0) {
		/* Copy settings */
		struct DeviceCtlBlk *p;
		list_for_each_entry(p, &acb->dcb_list, list)
			if (p->target_id == dcb->target_id)
				break;
		dprintkdbg(DBG_1, 
		       "device_alloc: <%02i-%i> copy from <%02i-%i>\n",
		       dcb->target_id, dcb->target_lun,
		       p->target_id, p->target_lun);
		dcb->sync_mode = p->sync_mode;
		dcb->sync_period = p->sync_period;
		dcb->min_nego_period = p->min_nego_period;
		dcb->sync_offset = p->sync_offset;
		dcb->inquiry7 = p->inquiry7;
	}
	return dcb;
}


/**
 * adapter_add_device - Adds the device instance to the adaptor instance.
 *
 * @acb: The adapter device to be updated
 * @dcb: A newly created and initialised device instance to add.
 **/
static void adapter_add_device(struct AdapterCtlBlk *acb,
		struct DeviceCtlBlk *dcb)
{
	/* backpointer to adapter */
	dcb->acb = acb;
	
	/* set run_robin to this device if it is currently empty */
	if (list_empty(&acb->dcb_list))
		acb->dcb_run_robin = dcb;

	/* add device to list */
	list_add_tail(&dcb->list, &acb->dcb_list);

	/* update device maps */
	acb->dcb_map[dcb->target_id] |= (1 << dcb->target_lun);
	acb->children[dcb->target_id][dcb->target_lun] = dcb;
}


/**
 * adapter_remove_device - Removes the device instance from the adaptor
 * instance. The device instance is not check in any way or freed by this. 
 * The caller is expected to take care of that. This will simply remove the
 * device from the adapters data strcutures.
 *
 * @acb: The adapter device to be updated
 * @dcb: A device that has previously been added to the adapter.
 **/
static void adapter_remove_device(struct AdapterCtlBlk *acb,
		struct DeviceCtlBlk *dcb)
{
	struct DeviceCtlBlk *i;
	struct DeviceCtlBlk *tmp;
	dprintkdbg(DBG_0, "adapter_remove_device: <%02i-%i>\n",
		dcb->target_id, dcb->target_lun);

	/* fix up any pointers to this device that we have in the adapter */
	if (acb->active_dcb == dcb)
		acb->active_dcb = NULL;
	if (acb->dcb_run_robin == dcb)
		acb->dcb_run_robin = dcb_get_next(&acb->dcb_list, dcb);

	/* unlink from list */
	list_for_each_entry_safe(i, tmp, &acb->dcb_list, list)
		if (dcb == i) {
			list_del(&i->list);
			break;
		}

	/* clear map and children */	
	acb->dcb_map[dcb->target_id] &= ~(1 << dcb->target_lun);
	acb->children[dcb->target_id][dcb->target_lun] = NULL;
	dcb->acb = NULL;
}


/**
 * adapter_remove_and_free_device - Removes a single device from the adapter
 * and then frees the device information.
 *
 * @acb: The adapter device to be updated
 * @dcb: A device that has previously been added to the adapter.
 */
static void adapter_remove_and_free_device(struct AdapterCtlBlk *acb,
		struct DeviceCtlBlk *dcb)
{
	if (list_size(&dcb->srb_going_list) > 1) {
		dprintkdbg(DBG_1, "adapter_remove_and_free_device: <%02i-%i> "
		           "Won't remove because of %i active requests.\n",
			   dcb->target_id, dcb->target_lun,
			   list_size(&dcb->srb_going_list));
		return;
	}
	adapter_remove_device(acb, dcb);
	kfree(dcb);
}


/**
 * adapter_remove_and_free_all_devices - Removes and frees all of the
 * devices associated with the specified adapter.
 *
 * @acb: The adapter from which all devices should be removed.
 **/
static void adapter_remove_and_free_all_devices(struct AdapterCtlBlk* acb)
{
	struct DeviceCtlBlk *dcb;
	struct DeviceCtlBlk *tmp;
	dprintkdbg(DBG_1, "adapter_remove_and_free_all_devices: num=%i\n",
		   list_size(&acb->dcb_list));

	list_for_each_entry_safe(dcb, tmp, &acb->dcb_list, list)
		adapter_remove_and_free_device(acb, dcb);
}


/**
 * dc395x_slave_alloc - Called by the scsi mid layer to tell us about a new
 * scsi device that we need to deal with. We allocate a new device and then
 * insert that device into the adapters device list.
 *
 * @scsi_device: The new scsi device that we need to handle.
 **/
static int dc395x_slave_alloc(struct scsi_device *scsi_device)
{
	struct AdapterCtlBlk *acb = (struct AdapterCtlBlk *)scsi_device->host->hostdata;
	struct DeviceCtlBlk *dcb;

	dcb = device_alloc(acb, scsi_device->id, scsi_device->lun);
	if (!dcb)
		return -ENOMEM;
	adapter_add_device(acb, dcb);

	return 0;
}


/**
 * dc395x_slave_destroy - Called by the scsi mid layer to tell us about a
 * device that is going away.
 *
 * @scsi_device: The new scsi device that we need to handle.
 **/
static void dc395x_slave_destroy(struct scsi_device *scsi_device)
{
	struct AdapterCtlBlk *acb = (struct AdapterCtlBlk *)scsi_device->host->hostdata;
	struct DeviceCtlBlk *dcb = find_dcb(acb, scsi_device->id, scsi_device->lun);
	if (dcb)
		adapter_remove_and_free_device(acb, dcb);
}




/**
 * trms1040_wait_30us: wait for 30 us
 *
 * Waits for 30us (using the chip by the looks of it..)
 *
 * @io_port: base I/O address
 **/
static void trms1040_wait_30us(unsigned long io_port)
{
	/* ScsiPortStallExecution(30); wait 30 us */
	outb(5, io_port + TRM_S1040_GEN_TIMER);
	while (!(inb(io_port + TRM_S1040_GEN_STATUS) & GTIMEOUT))
		/* nothing */ ;
}


/**
 * trms1040_write_cmd - write the secified command and address to
 * chip
 *
 * @io_port:	base I/O address
 * @cmd:	SB + op code (command) to send
 * @addr:	address to send
 **/
static void trms1040_write_cmd(unsigned long io_port, u8 cmd, u8 addr)
{
	int i;
	u8 send_data;

	/* program SB + OP code */
	for (i = 0; i < 3; i++, cmd <<= 1) {
		send_data = NVR_SELECT;
		if (cmd & 0x04)	/* Start from bit 2 */
			send_data |= NVR_BITOUT;

		outb(send_data, io_port + TRM_S1040_GEN_NVRAM);
		trms1040_wait_30us(io_port);
		outb((send_data | NVR_CLOCK),
		     io_port + TRM_S1040_GEN_NVRAM);
		trms1040_wait_30us(io_port);
	}

	/* send address */
	for (i = 0; i < 7; i++, addr <<= 1) {
		send_data = NVR_SELECT;
		if (addr & 0x40)	/* Start from bit 6 */
			send_data |= NVR_BITOUT;

		outb(send_data, io_port + TRM_S1040_GEN_NVRAM);
		trms1040_wait_30us(io_port);
		outb((send_data | NVR_CLOCK),
		     io_port + TRM_S1040_GEN_NVRAM);
		trms1040_wait_30us(io_port);
	}
	outb(NVR_SELECT, io_port + TRM_S1040_GEN_NVRAM);
	trms1040_wait_30us(io_port);
}


/**
 * trms1040_set_data - store a single byte in the eeprom
 *
 * Called from write all to write a single byte into the SSEEPROM
 * Which is done one bit at a time.
 *
 * @io_port:	base I/O address
 * @addr:	offset into EEPROM
 * @byte:	bytes to write
 **/
static void trms1040_set_data(unsigned long io_port, u8 addr, u8 byte)
{
	int i;
	u8 send_data;

	/* Send write command & address */
	trms1040_write_cmd(io_port, 0x05, addr);

	/* Write data */
	for (i = 0; i < 8; i++, byte <<= 1) {
		send_data = NVR_SELECT;
		if (byte & 0x80)	/* Start from bit 7 */
			send_data |= NVR_BITOUT;

		outb(send_data, io_port + TRM_S1040_GEN_NVRAM);
		trms1040_wait_30us(io_port);
		outb((send_data | NVR_CLOCK), io_port + TRM_S1040_GEN_NVRAM);
		trms1040_wait_30us(io_port);
	}
	outb(NVR_SELECT, io_port + TRM_S1040_GEN_NVRAM);
	trms1040_wait_30us(io_port);

	/* Disable chip select */
	outb(0, io_port + TRM_S1040_GEN_NVRAM);
	trms1040_wait_30us(io_port);

	outb(NVR_SELECT, io_port + TRM_S1040_GEN_NVRAM);
	trms1040_wait_30us(io_port);

	/* Wait for write ready */
	while (1) {
		outb((NVR_SELECT | NVR_CLOCK), io_port + TRM_S1040_GEN_NVRAM);
		trms1040_wait_30us(io_port);

		outb(NVR_SELECT, io_port + TRM_S1040_GEN_NVRAM);
		trms1040_wait_30us(io_port);

		if (inb(io_port + TRM_S1040_GEN_NVRAM) & NVR_BITIN)
			break;
	}

	/*  Disable chip select */
	outb(0, io_port + TRM_S1040_GEN_NVRAM);
}


/**
 * trms1040_write_all - write 128 bytes to the eeprom
 *
 * Write the supplied 128 bytes to the chips SEEPROM
 *
 * @eeprom:	the data to write
 * @io_port:	the base io port
 **/
static void trms1040_write_all(struct NvRamType *eeprom, unsigned long io_port)
{
	u8 *b_eeprom = (u8 *)eeprom;
	u8 addr;

	/* Enable SEEPROM */
	outb((inb(io_port + TRM_S1040_GEN_CONTROL) | EN_EEPROM),
	     io_port + TRM_S1040_GEN_CONTROL);

	/* write enable */
	trms1040_write_cmd(io_port, 0x04, 0xFF);
	outb(0, io_port + TRM_S1040_GEN_NVRAM);
	trms1040_wait_30us(io_port);

	/* write */
	for (addr = 0; addr < 128; addr++, b_eeprom++)
		trms1040_set_data(io_port, addr, *b_eeprom);

	/* write disable */
	trms1040_write_cmd(io_port, 0x04, 0x00);
	outb(0, io_port + TRM_S1040_GEN_NVRAM);
	trms1040_wait_30us(io_port);

	/* Disable SEEPROM */
	outb((inb(io_port + TRM_S1040_GEN_CONTROL) & ~EN_EEPROM),
	     io_port + TRM_S1040_GEN_CONTROL);
}


/**
 * trms1040_get_data - get a single byte from the eeprom
 *
 * Called from read all to read a single byte into the SSEEPROM
 * Which is done one bit at a time.
 *
 * @io_port:	base I/O address
 * @addr:	offset into SEEPROM
 *
 * Returns the byte read.
 **/
static u8 trms1040_get_data(unsigned long io_port, u8 addr)
{
	int i;
	u8 read_byte;
	u8 result = 0;

	/* Send read command & address */
	trms1040_write_cmd(io_port, 0x06, addr);

	/* read data */
	for (i = 0; i < 8; i++) {
		outb((NVR_SELECT | NVR_CLOCK), io_port + TRM_S1040_GEN_NVRAM);
		trms1040_wait_30us(io_port);
		outb(NVR_SELECT, io_port + TRM_S1040_GEN_NVRAM);

		/* Get data bit while falling edge */
		read_byte = inb(io_port + TRM_S1040_GEN_NVRAM);
		result <<= 1;
		if (read_byte & NVR_BITIN)
			result |= 1;

		trms1040_wait_30us(io_port);
	}

	/* Disable chip select */
	outb(0, io_port + TRM_S1040_GEN_NVRAM);
	return result;
}


/**
 * trms1040_read_all - read all bytes from the eeprom
 *
 * Read the 128 bytes from the SEEPROM.
 *
 * @eeprom:	where to store the data
 * @io_port:	the base io port
 **/
static void trms1040_read_all(struct NvRamType *eeprom, unsigned long io_port)
{
	u8 *b_eeprom = (u8 *)eeprom;
	u8 addr;

	/* Enable SEEPROM */
	outb((inb(io_port + TRM_S1040_GEN_CONTROL) | EN_EEPROM),
	     io_port + TRM_S1040_GEN_CONTROL);

	/* read details */
	for (addr = 0; addr < 128; addr++, b_eeprom++)
		*b_eeprom = trms1040_get_data(io_port, addr);

	/* Disable SEEPROM */
	outb((inb(io_port + TRM_S1040_GEN_CONTROL) & ~EN_EEPROM),
	     io_port + TRM_S1040_GEN_CONTROL);
}



/**
 * check_eeprom - get and check contents of the eeprom
 *
 * Read seeprom 128 bytes into the memory provider in eeprom.
 * Checks the checksum and if it's not correct it uses a set of default
 * values.
 *
 * @eeprom:	caller allocated strcuture to read the eeprom data into
 * @io_port:	io port to read from
 **/
static void check_eeprom(struct NvRamType *eeprom, unsigned long io_port)
{
	u16 *w_eeprom = (u16 *)eeprom;
	u16 w_addr;
	u16 cksum;
	u32 d_addr;
	u32 *d_eeprom;

	trms1040_read_all(eeprom, io_port);	/* read eeprom */

	cksum = 0;
	for (w_addr = 0, w_eeprom = (u16 *)eeprom; w_addr < 64;
	     w_addr++, w_eeprom++)
		cksum += *w_eeprom;
	if (cksum != 0x1234) {
		/*
		 * Checksum is wrong.
		 * Load a set of defaults into the eeprom buffer
		 */
		dprintkl(KERN_WARNING,
			"EEProm checksum error: using default values and options.\n");
		eeprom->sub_vendor_id[0] = (u8)PCI_VENDOR_ID_TEKRAM;
		eeprom->sub_vendor_id[1] = (u8)(PCI_VENDOR_ID_TEKRAM >> 8);
		eeprom->sub_sys_id[0] = (u8)PCI_DEVICE_ID_TEKRAM_TRMS1040;
		eeprom->sub_sys_id[1] =
		    (u8)(PCI_DEVICE_ID_TEKRAM_TRMS1040 >> 8);
		eeprom->sub_class = 0x00;
		eeprom->vendor_id[0] = (u8)PCI_VENDOR_ID_TEKRAM;
		eeprom->vendor_id[1] = (u8)(PCI_VENDOR_ID_TEKRAM >> 8);
		eeprom->device_id[0] = (u8)PCI_DEVICE_ID_TEKRAM_TRMS1040;
		eeprom->device_id[1] =
		    (u8)(PCI_DEVICE_ID_TEKRAM_TRMS1040 >> 8);
		eeprom->reserved = 0x00;

		for (d_addr = 0, d_eeprom = (u32 *)eeprom->target;
		     d_addr < 16; d_addr++, d_eeprom++)
			*d_eeprom = 0x00000077;	/* cfg3,cfg2,period,cfg0 */

		*d_eeprom++ = 0x04000F07;	/* max_tag,delay_time,channel_cfg,scsi_id */
		*d_eeprom++ = 0x00000015;	/* reserved1,boot_lun,boot_target,reserved0 */
		for (d_addr = 0; d_addr < 12; d_addr++, d_eeprom++)
			*d_eeprom = 0x00;

		/* Now load defaults (maybe set by boot/module params) */
		set_safe_settings();
		fix_settings();
		eeprom_override(eeprom);

		eeprom->cksum = 0x00;
		for (w_addr = 0, cksum = 0, w_eeprom = (u16 *)eeprom;
		     w_addr < 63; w_addr++, w_eeprom++)
			cksum += *w_eeprom;

		*w_eeprom = 0x1234 - cksum;
		trms1040_write_all(eeprom, io_port);
		eeprom->delay_time = cfg_data[CFG_RESET_DELAY].value;
	} else {
		set_safe_settings();
		eeprom_index_to_delay(eeprom);
		eeprom_override(eeprom);
	}
}


/**
 * print_eeprom_settings - output the eeprom settings
 * to the kernel log so people can see what they were.
 *
 * @eeprom: The eeprom data strucutre to show details for.
 **/
static void print_eeprom_settings(struct NvRamType *eeprom)
{
	dprintkl(KERN_INFO, "Used settings: AdapterID=%02i, Speed=%i(%02i.%01iMHz), dev_mode=0x%02x\n",
		eeprom->scsi_id,
		eeprom->target[0].period,
		clock_speed[eeprom->target[0].period] / 10,
		clock_speed[eeprom->target[0].period] % 10,
		eeprom->target[0].cfg0);
	dprintkl(KERN_INFO, "               AdaptMode=0x%02x, Tags=%i(%02i), DelayReset=%is\n",
		eeprom->channel_cfg, eeprom->max_tag,
		1 << eeprom->max_tag, eeprom->delay_time);
}


/* Free SG tables */
static void adapter_sg_tables_free(struct AdapterCtlBlk *acb)
{
	int i;
	const unsigned srbs_per_page = PAGE_SIZE/SEGMENTX_LEN;

	for (i = 0; i < DC395x_MAX_SRB_CNT; i += srbs_per_page)
		kfree(acb->srb_array[i].segment_x);
}


/*
 * Allocate SG tables; as we have to pci_map them, an SG list (struct SGentry*)
 * should never cross a page boundary */
static int adapter_sg_tables_alloc(struct AdapterCtlBlk *acb)
{
	const unsigned mem_needed = (DC395x_MAX_SRB_CNT+1)
	                            *SEGMENTX_LEN;
	int pages = (mem_needed+(PAGE_SIZE-1))/PAGE_SIZE;
	const unsigned srbs_per_page = PAGE_SIZE/SEGMENTX_LEN;
	int srb_idx = 0;
	unsigned i = 0;
	struct SGentry *ptr;

	for (i = 0; i < DC395x_MAX_SRB_CNT; i++)
		acb->srb_array[i].segment_x = NULL;

	dprintkdbg(DBG_1, "Allocate %i pages for SG tables\n", pages);
	while (pages--) {
		ptr = kmalloc(PAGE_SIZE, GFP_KERNEL);
		if (!ptr) {
			adapter_sg_tables_free(acb);
			return 1;
		}
		dprintkdbg(DBG_1, "Allocate %li bytes at %p for SG segments %i\n",
			PAGE_SIZE, ptr, srb_idx);
		i = 0;
		while (i < srbs_per_page && srb_idx < DC395x_MAX_SRB_CNT)
			acb->srb_array[srb_idx++].segment_x =
			    ptr + (i++ * DC395x_MAX_SG_LISTENTRY);
	}
	if (i < srbs_per_page)
		acb->srb.segment_x =
		    ptr + (i * DC395x_MAX_SG_LISTENTRY);
	else
		dprintkl(KERN_DEBUG, "No space for tmsrb SG table reserved?!\n");
	return 0;
}



/**
 * adapter_print_config - print adapter connection and termination
 * config
 *
 * The io port in the adapter needs to have been set before calling
 * this function.
 *
 * @acb: The adapter to print the information for.
 **/
static void adapter_print_config(struct AdapterCtlBlk *acb)
{
	u8 bval;

	bval = DC395x_read8(acb, TRM_S1040_GEN_STATUS);
	dprintkl(KERN_INFO, "%sConnectors: ",
		((bval & WIDESCSI) ? "(Wide) " : ""));
	if (!(bval & CON5068))
		printk("ext%s ", !(bval & EXT68HIGH) ? "68" : "50");
	if (!(bval & CON68))
		printk("int68%s ", !(bval & INT68HIGH) ? "" : "(50)");
	if (!(bval & CON50))
		printk("int50 ");
	if ((bval & (CON5068 | CON50 | CON68)) ==
	    0 /*(CON5068 | CON50 | CON68) */ )
		printk(" Oops! (All 3?) ");
	bval = DC395x_read8(acb, TRM_S1040_GEN_CONTROL);
	printk(" Termination: ");
	if (bval & DIS_TERM)
		printk("Disabled\n");
	else {
		if (bval & AUTOTERM)
			printk("Auto ");
		if (bval & LOW8TERM)
			printk("Low ");
		if (bval & UP8TERM)
			printk("High ");
		printk("\n");
	}
}


/**
 * adapter_init_params - Initialize the various parameters in the
 * adapter structure. Note that the pointer to the scsi_host is set
 * early (when this instance is created) and the io_port and irq
 * values are set later after they have been reserved. This just gets
 * everything set to a good starting position.
 *
 * The eeprom structure in the adapter needs to have been set before
 * calling this function.
 *
 * @acb: The adapter to initialize.
 **/
static void adapter_init_params(struct AdapterCtlBlk *acb)
{
	struct NvRamType *eeprom = &acb->eeprom;
	int i;

	/* NOTE: acb->scsi_host is set at scsi_host/acb creation time */
	/* NOTE: acb->io_port_base is set at port registration time */
	/* NOTE: acb->io_port_len is set at port registration time */

	INIT_LIST_HEAD(&acb->dcb_list);
	acb->dcb_run_robin = NULL;
	acb->active_dcb = NULL;

	INIT_LIST_HEAD(&acb->srb_free_list);
	/*  temp SRB for Q tag used or abort command used  */
	acb->tmp_srb = &acb->srb;
	timer_setup(&acb->waiting_timer, waiting_timeout, 0);
	timer_setup(&acb->selto_timer, NULL, 0);

	acb->srb_count = DC395x_MAX_SRB_CNT;

	acb->sel_timeout = DC395x_SEL_TIMEOUT;	/* timeout=250ms */
	/* NOTE: acb->irq_level is set at IRQ registration time */

	acb->tag_max_num = 1 << eeprom->max_tag;
	if (acb->tag_max_num > 30)
		acb->tag_max_num = 30;

	acb->acb_flag = 0;	/* RESET_DETECT, RESET_DONE, RESET_DEV */
	acb->gmode2 = eeprom->channel_cfg;
	acb->config = 0;	/* NOTE: actually set in adapter_init_chip */

	if (eeprom->channel_cfg & NAC_SCANLUN)
		acb->lun_chk = 1;
	acb->scan_devices = 1;

	acb->scsi_host->this_id = eeprom->scsi_id;
	acb->hostid_bit = (1 << acb->scsi_host->this_id);

	for (i = 0; i < DC395x_MAX_SCSI_ID; i++)
		acb->dcb_map[i] = 0;

	acb->msg_len = 0;
	
	/* link static array of srbs into the srb free list */
	for (i = 0; i < acb->srb_count - 1; i++)
		list_add_tail(&acb->srb_array[i].list, &acb->srb_free_list);
}


/**
 * adapter_init_scsi_host - Initialize the scsi host instance based on
 * values that we have already stored in the adapter instance. There's
 * some mention that a lot of these are deprecated, so we won't use
 * them (we'll use the ones in the adapter instance) but we'll fill
 * them in in case something else needs them.
 *
 * The eeprom structure, irq and io ports in the adapter need to have
 * been set before calling this function.
 *
 * @host: The scsi host instance to fill in the values for.
 **/
static void adapter_init_scsi_host(struct Scsi_Host *host)
{
        struct AdapterCtlBlk *acb = (struct AdapterCtlBlk *)host->hostdata;
	struct NvRamType *eeprom = &acb->eeprom;
        
	host->max_cmd_len = 24;
	host->can_queue = DC395x_MAX_CMD_QUEUE;
	host->cmd_per_lun = DC395x_MAX_CMD_PER_LUN;
	host->this_id = (int)eeprom->scsi_id;
	host->io_port = acb->io_port_base;
	host->n_io_port = acb->io_port_len;
	host->dma_channel = -1;
	host->unique_id = acb->io_port_base;
	host->irq = acb->irq_level;
	acb->last_reset = jiffies;

	host->max_id = 16;
	if (host->max_id - 1 == eeprom->scsi_id)
		host->max_id--;

	if (eeprom->channel_cfg & NAC_SCANLUN)
		host->max_lun = 8;
	else
		host->max_lun = 1;
}


/**
 * adapter_init_chip - Get the chip into a know state and figure out
 * some of the settings that apply to this adapter.
 *
 * The io port in the adapter needs to have been set before calling
 * this function. The config will be configured correctly on return.
 *
 * @acb: The adapter which we are to init.
 **/
static void adapter_init_chip(struct AdapterCtlBlk *acb)
{
        struct NvRamType *eeprom = &acb->eeprom;
        
        /* Mask all the interrupt */
	DC395x_write8(acb, TRM_S1040_DMA_INTEN, 0x00);
	DC395x_write8(acb, TRM_S1040_SCSI_INTEN, 0x00);

	/* Reset SCSI module */
	DC395x_write16(acb, TRM_S1040_SCSI_CONTROL, DO_RSTMODULE);

	/* Reset PCI/DMA module */
	DC395x_write8(acb, TRM_S1040_DMA_CONTROL, DMARESETMODULE);
	udelay(20);

	/* program configuration 0 */
	acb->config = HCC_AUTOTERM | HCC_PARITY;
	if (DC395x_read8(acb, TRM_S1040_GEN_STATUS) & WIDESCSI)
		acb->config |= HCC_WIDE_CARD;

	if (eeprom->channel_cfg & NAC_POWERON_SCSI_RESET)
		acb->config |= HCC_SCSI_RESET;

	if (acb->config & HCC_SCSI_RESET) {
		dprintkl(KERN_INFO, "Performing initial SCSI bus reset\n");
		DC395x_write8(acb, TRM_S1040_SCSI_CONTROL, DO_RSTSCSI);

		/*while (!( DC395x_read8(acb, TRM_S1040_SCSI_INTSTATUS) & INT_SCSIRESET )); */
		/*spin_unlock_irq (&io_request_lock); */
		udelay(500);

		acb->last_reset =
		    jiffies + HZ / 2 +
		    HZ * acb->eeprom.delay_time;

		/*spin_lock_irq (&io_request_lock); */
	}
}


/**
 * adapter_init - Grab the resource for the card, setup the adapter
 * information, set the card into a known state, create the various
 * tables etc etc. This basically gets all adapter information all up
 * to date, initialised and gets the chip in sync with it.
 *
 * @acb:	The adapter which we are to init.
 * @io_port:	The base I/O port
 * @io_port_len: The I/O port size
 * @irq:	IRQ
 *
 * Returns 0 if the initialization succeeds, any other value on
 * failure.
 **/
static int adapter_init(struct AdapterCtlBlk *acb, unsigned long io_port,
			u32 io_port_len, unsigned int irq)
{
	if (!request_region(io_port, io_port_len, DC395X_NAME)) {
		dprintkl(KERN_ERR, "Failed to reserve IO region 0x%lx\n", io_port);
		goto failed;
	}
	/* store port base to indicate we have registered it */
	acb->io_port_base = io_port;
	acb->io_port_len = io_port_len;
	
	if (request_irq(irq, dc395x_interrupt, IRQF_SHARED, DC395X_NAME, acb)) {
	    	/* release the region we just claimed */
		dprintkl(KERN_INFO, "Failed to register IRQ\n");
		goto failed;
	}
	/* store irq to indicate we have registered it */
	acb->irq_level = irq;

	/* get eeprom configuration information and command line settings etc */
	check_eeprom(&acb->eeprom, io_port);
 	print_eeprom_settings(&acb->eeprom);

	/* setup adapter control block */	
	adapter_init_params(acb);
	
	/* display card connectors/termination settings */
 	adapter_print_config(acb);

	if (adapter_sg_tables_alloc(acb)) {
		dprintkl(KERN_DEBUG, "Memory allocation for SG tables failed\n");
		goto failed;
	}
	adapter_init_scsi_host(acb->scsi_host);
	adapter_init_chip(acb);
	set_basic_config(acb);

	dprintkdbg(DBG_0,
		"adapter_init: acb=%p, pdcb_map=%p psrb_array=%p "
		"size{acb=0x%04x dcb=0x%04x srb=0x%04x}\n",
		acb, acb->dcb_map, acb->srb_array, sizeof(struct AdapterCtlBlk),
		sizeof(struct DeviceCtlBlk), sizeof(struct ScsiReqBlk));
	return 0;

failed:
	if (acb->irq_level)
		free_irq(acb->irq_level, acb);
	if (acb->io_port_base)
		release_region(acb->io_port_base, acb->io_port_len);
	adapter_sg_tables_free(acb);

	return 1;
}


/**
 * adapter_uninit_chip - cleanly shut down the scsi controller chip,
 * stopping all operations and disabling interrupt generation on the
 * card.
 *
 * @acb: The adapter which we are to shutdown.
 **/
static void adapter_uninit_chip(struct AdapterCtlBlk *acb)
{
	/* disable interrupts */
	DC395x_write8(acb, TRM_S1040_DMA_INTEN, 0);
	DC395x_write8(acb, TRM_S1040_SCSI_INTEN, 0);

	/* reset the scsi bus */
	if (acb->config & HCC_SCSI_RESET)
		reset_scsi_bus(acb);

	/* clear any pending interrupt state */
	DC395x_read8(acb, TRM_S1040_SCSI_INTSTATUS);
}



/**
 * adapter_uninit - Shut down the chip and release any resources that
 * we had allocated. Once this returns the adapter should not be used
 * anymore.
 *
 * @acb: The adapter which we are to un-initialize.
 **/
static void adapter_uninit(struct AdapterCtlBlk *acb)
{
	unsigned long flags;
	DC395x_LOCK_IO(acb->scsi_host, flags);

	/* remove timers */
	if (timer_pending(&acb->waiting_timer))
		del_timer(&acb->waiting_timer);
	if (timer_pending(&acb->selto_timer))
		del_timer(&acb->selto_timer);

	adapter_uninit_chip(acb);
	adapter_remove_and_free_all_devices(acb);
	DC395x_UNLOCK_IO(acb->scsi_host, flags);

	if (acb->irq_level)
		free_irq(acb->irq_level, acb);
	if (acb->io_port_base)
		release_region(acb->io_port_base, acb->io_port_len);

	adapter_sg_tables_free(acb);
}


#undef YESNO
#define YESNO(YN) \
 if (YN) seq_printf(m, " Yes ");\
 else seq_printf(m, " No  ")

static int dc395x_show_info(struct seq_file *m, struct Scsi_Host *host)
{
	struct AdapterCtlBlk *acb = (struct AdapterCtlBlk *)host->hostdata;
	int spd, spd1;
	struct DeviceCtlBlk *dcb;
	unsigned long flags;
	int dev;

	seq_puts(m, DC395X_BANNER " PCI SCSI Host Adapter\n"
		" Driver Version " DC395X_VERSION "\n");

	DC395x_LOCK_IO(acb->scsi_host, flags);

	seq_printf(m, "SCSI Host Nr %i, ", host->host_no);
	seq_printf(m, "DC395U/UW/F DC315/U %s\n",
		(acb->config & HCC_WIDE_CARD) ? "Wide" : "");
	seq_printf(m, "io_port_base 0x%04lx, ", acb->io_port_base);
	seq_printf(m, "irq_level 0x%04x, ", acb->irq_level);
	seq_printf(m, " SelTimeout %ims\n", (1638 * acb->sel_timeout) / 1000);

	seq_printf(m, "MaxID %i, MaxLUN %llu, ", host->max_id, host->max_lun);
	seq_printf(m, "AdapterID %i\n", host->this_id);

	seq_printf(m, "tag_max_num %i", acb->tag_max_num);
	/*seq_printf(m, ", DMA_Status %i\n", DC395x_read8(acb, TRM_S1040_DMA_STATUS)); */
	seq_printf(m, ", FilterCfg 0x%02x",
		DC395x_read8(acb, TRM_S1040_SCSI_CONFIG1));
	seq_printf(m, ", DelayReset %is\n", acb->eeprom.delay_time);
	/*seq_printf(m, "\n"); */

	seq_printf(m, "Nr of DCBs: %i\n", list_size(&acb->dcb_list));
	seq_printf(m, "Map of attached LUNs: %8ph\n", &acb->dcb_map[0]);
	seq_printf(m, "                      %8ph\n", &acb->dcb_map[8]);

	seq_puts(m,
		 "Un ID LUN Prty Sync Wide DsCn SndS TagQ nego_period SyncFreq SyncOffs MaxCmd\n");

	dev = 0;
	list_for_each_entry(dcb, &acb->dcb_list, list) {
		int nego_period;
		seq_printf(m, "%02i %02i  %02i ", dev, dcb->target_id,
			dcb->target_lun);
		YESNO(dcb->dev_mode & NTC_DO_PARITY_CHK);
		YESNO(dcb->sync_offset);
		YESNO(dcb->sync_period & WIDE_SYNC);
		YESNO(dcb->dev_mode & NTC_DO_DISCONNECT);
		YESNO(dcb->dev_mode & NTC_DO_SEND_START);
		YESNO(dcb->sync_mode & EN_TAG_QUEUEING);
		nego_period = clock_period[dcb->sync_period & 0x07] << 2;
		if (dcb->sync_offset)
			seq_printf(m, "  %03i ns ", nego_period);
		else
			seq_printf(m, " (%03i ns)", (dcb->min_nego_period << 2));

		if (dcb->sync_offset & 0x0f) {
			spd = 1000 / (nego_period);
			spd1 = 1000 % (nego_period);
			spd1 = (spd1 * 10 + nego_period / 2) / (nego_period);
			seq_printf(m, "   %2i.%1i M     %02i ", spd, spd1,
				(dcb->sync_offset & 0x0f));
		} else
			seq_puts(m, "                 ");

		/* Add more info ... */
		seq_printf(m, "     %02i\n", dcb->max_command);
		dev++;
	}

	if (timer_pending(&acb->waiting_timer))
		seq_puts(m, "Waiting queue timer running\n");
	else
		seq_putc(m, '\n');

	list_for_each_entry(dcb, &acb->dcb_list, list) {
		struct ScsiReqBlk *srb;
		if (!list_empty(&dcb->srb_waiting_list))
			seq_printf(m, "DCB (%02i-%i): Waiting: %i:",
				dcb->target_id, dcb->target_lun,
				list_size(&dcb->srb_waiting_list));
                list_for_each_entry(srb, &dcb->srb_waiting_list, list)
			seq_printf(m, " %p", srb->cmd);
		if (!list_empty(&dcb->srb_going_list))
			seq_printf(m, "\nDCB (%02i-%i): Going  : %i:",
				dcb->target_id, dcb->target_lun,
				list_size(&dcb->srb_going_list));
		list_for_each_entry(srb, &dcb->srb_going_list, list)
			seq_printf(m, " %p", srb->cmd);
		if (!list_empty(&dcb->srb_waiting_list) || !list_empty(&dcb->srb_going_list))
			seq_putc(m, '\n');
	}

	if (debug_enabled(DBG_1)) {
		seq_printf(m, "DCB list for ACB %p:\n", acb);
		list_for_each_entry(dcb, &acb->dcb_list, list) {
			seq_printf(m, "%p -> ", dcb);
		}
		seq_puts(m, "END\n");
	}

	DC395x_UNLOCK_IO(acb->scsi_host, flags);
	return 0;
}


static struct scsi_host_template dc395x_driver_template = {
	.module                 = THIS_MODULE,
	.proc_name              = DC395X_NAME,
	.show_info              = dc395x_show_info,
	.name                   = DC395X_BANNER " " DC395X_VERSION,
	.queuecommand           = dc395x_queue_command,
	.slave_alloc            = dc395x_slave_alloc,
	.slave_destroy          = dc395x_slave_destroy,
	.can_queue              = DC395x_MAX_CAN_QUEUE,
	.this_id                = 7,
	.sg_tablesize           = DC395x_MAX_SG_TABLESIZE,
	.cmd_per_lun            = DC395x_MAX_CMD_PER_LUN,
	.eh_abort_handler       = dc395x_eh_abort,
	.eh_bus_reset_handler   = dc395x_eh_bus_reset,
	.dma_boundary		= PAGE_SIZE - 1,
};


/**
 * banner_display - Display banner on first instance of driver
 * initialized.
 **/
static void banner_display(void)
{
	static int banner_done = 0;
	if (!banner_done)
	{
		dprintkl(KERN_INFO, "%s %s\n", DC395X_BANNER, DC395X_VERSION);
		banner_done = 1;
	}
}


/**
 * dc395x_init_one - Initialise a single instance of the adapter.
 *
 * The PCI layer will call this once for each instance of the adapter
 * that it finds in the system. The pci_dev strcuture indicates which
 * instance we are being called from.
 * 
 * @dev: The PCI device to initialize.
 * @id: Looks like a pointer to the entry in our pci device table
 * that was actually matched by the PCI subsystem.
 *
 * Returns 0 on success, or an error code (-ve) on failure.
 **/
static int dc395x_init_one(struct pci_dev *dev, const struct pci_device_id *id)
{
	struct Scsi_Host *scsi_host = NULL;
	struct AdapterCtlBlk *acb = NULL;
	unsigned long io_port_base;
	unsigned int io_port_len;
	unsigned int irq;
	
	dprintkdbg(DBG_0, "Init one instance (%s)\n", pci_name(dev));
	banner_display();

	if (pci_enable_device(dev))
	{
		dprintkl(KERN_INFO, "PCI Enable device failed.\n");
		return -ENODEV;
	}
	io_port_base = pci_resource_start(dev, 0) & PCI_BASE_ADDRESS_IO_MASK;
	io_port_len = pci_resource_len(dev, 0);
	irq = dev->irq;
	dprintkdbg(DBG_0, "IO_PORT=0x%04lx, IRQ=0x%x\n", io_port_base, dev->irq);

	/* allocate scsi host information (includes out adapter) */
	scsi_host = scsi_host_alloc(&dc395x_driver_template,
				    sizeof(struct AdapterCtlBlk));
	if (!scsi_host) {
		dprintkl(KERN_INFO, "scsi_host_alloc failed\n");
		goto fail;
	}
 	acb = (struct AdapterCtlBlk*)scsi_host->hostdata;
 	acb->scsi_host = scsi_host;
 	acb->dev = dev;

	/* initialise the adapter and everything we need */
 	if (adapter_init(acb, io_port_base, io_port_len, irq)) {
		dprintkl(KERN_INFO, "adapter init failed\n");
		acb = NULL;
		goto fail;
	}

	pci_set_master(dev);

	/* get the scsi mid level to scan for new devices on the bus */
	if (scsi_add_host(scsi_host, &dev->dev)) {
		dprintkl(KERN_ERR, "scsi_add_host failed\n");
		goto fail;
	}
	pci_set_drvdata(dev, scsi_host);
	scsi_scan_host(scsi_host);
        	
	return 0;

fail:
	if (acb != NULL)
		adapter_uninit(acb);
	if (scsi_host != NULL)
		scsi_host_put(scsi_host);
	pci_disable_device(dev);
	return -ENODEV;
}


/**
 * dc395x_remove_one - Called to remove a single instance of the
 * adapter.
 *
 * @dev: The PCI device to initialize.
 **/
static void dc395x_remove_one(struct pci_dev *dev)
{
	struct Scsi_Host *scsi_host = pci_get_drvdata(dev);
	struct AdapterCtlBlk *acb = (struct AdapterCtlBlk *)(scsi_host->hostdata);

	dprintkdbg(DBG_0, "dc395x_remove_one: acb=%p\n", acb);

	scsi_remove_host(scsi_host);
	adapter_uninit(acb);
	pci_disable_device(dev);
	scsi_host_put(scsi_host);
}


static struct pci_device_id dc395x_pci_table[] = {
	{
		.vendor		= PCI_VENDOR_ID_TEKRAM,
		.device		= PCI_DEVICE_ID_TEKRAM_TRMS1040,
		.subvendor	= PCI_ANY_ID,
		.subdevice	= PCI_ANY_ID,
	 },
	{}			/* Terminating entry */
};
MODULE_DEVICE_TABLE(pci, dc395x_pci_table);


static struct pci_driver dc395x_driver = {
	.name           = DC395X_NAME,
	.id_table       = dc395x_pci_table,
	.probe          = dc395x_init_one,
	.remove         = dc395x_remove_one,
};
module_pci_driver(dc395x_driver);

MODULE_AUTHOR("C.L. Huang / Erich Chen / Kurt Garloff");
MODULE_DESCRIPTION("SCSI host adapter driver for Tekram TRM-S1040 based adapters: Tekram DC395 and DC315 series");
MODULE_LICENSE("GPL");<|MERGE_RESOLUTION|>--- conflicted
+++ resolved
@@ -996,11 +996,6 @@
 		goto complete;
 	}
 
-<<<<<<< HEAD
-	/* set callback and clear result in the command */
-	cmd->scsi_done = done;
-=======
->>>>>>> df0cc57e
 	set_host_byte(cmd, DID_OK);
 	set_status_byte(cmd, SAM_STAT_GOOD);
 
