//=====================================================
// CopyRight (C) 2007 Qualcomm Inc. All Rights Reserved.
//
//
// This file is part of Express Card USB Driver
//
// $Id:
//====================================================
#include <linux/init.h>
#include <linux/kernel.h>
#include <linux/module.h>
#include <linux/netdevice.h>
#include <linux/etherdevice.h>
#include <linux/usb.h>
#include "ft1000_usb.h"
#include <linux/types.h>

#define HARLEY_READ_REGISTER     0x0
#define HARLEY_WRITE_REGISTER    0x01
#define HARLEY_READ_DPRAM_32     0x02
#define HARLEY_READ_DPRAM_LOW    0x03
#define HARLEY_READ_DPRAM_HIGH   0x04
#define HARLEY_WRITE_DPRAM_32    0x05
#define HARLEY_WRITE_DPRAM_LOW   0x06
#define HARLEY_WRITE_DPRAM_HIGH  0x07

#define HARLEY_READ_OPERATION    0xc1
#define HARLEY_WRITE_OPERATION   0x41

//#define JDEBUG

static int ft1000_reset(struct net_device *ft1000dev);
static int ft1000_submit_rx_urb(struct ft1000_info *info);
static int ft1000_start_xmit(struct sk_buff *skb, struct net_device *dev);
static int ft1000_open (struct net_device *dev);
static struct net_device_stats *ft1000_netdev_stats(struct net_device *dev);
static int ft1000_chkcard (struct ft1000_device *dev);

static u8 tempbuffer[1600];

#define MAX_RCV_LOOP   100

//---------------------------------------------------------------------------
// Function:    ft1000_control
//
// Parameters:  ft1000_device  - device structure
//              pipe - usb control message pipe
//              request - control request
//              requesttype - control message request type
//              value - value to be written or 0
//              index - register index
//              data - data buffer to hold the read/write values
//              size - data size
//              timeout - control message time out value
//
// Returns:     STATUS_SUCCESS - success
//              STATUS_FAILURE - failure
//
// Description: This function sends a control message via USB interface synchronously
//
// Notes:
//
//---------------------------------------------------------------------------
static int ft1000_control(struct ft1000_device *ft1000dev, unsigned int pipe,
			  u8 request, u8 requesttype, u16 value, u16 index,
			  void *data, u16 size, int timeout)
{
	u16 ret;

	if ((ft1000dev == NULL) || (ft1000dev->dev == NULL)) {
		DEBUG("ft1000dev or ft1000dev->dev == NULL, failure\n");
		return -ENODEV;
	}

	ret = usb_control_msg(ft1000dev->dev, pipe, request, requesttype,
			      value, index, data, size, LARGE_TIMEOUT);

	if (ret > 0)
		ret = 0;

	return ret;
}

//---------------------------------------------------------------------------
// Function:    ft1000_read_register
//
// Parameters:  ft1000_device  - device structure
//              Data - data buffer to hold the value read
//              nRegIndex - register index
//
// Returns:     STATUS_SUCCESS - success
//              STATUS_FAILURE - failure
//
// Description: This function returns the value in a register
//
// Notes:
//
//---------------------------------------------------------------------------

int ft1000_read_register(struct ft1000_device *ft1000dev, u16* Data,
			 u16 nRegIndx)
{
	int ret = STATUS_SUCCESS;

	ret = ft1000_control(ft1000dev,
			     usb_rcvctrlpipe(ft1000dev->dev, 0),
			     HARLEY_READ_REGISTER,
			     HARLEY_READ_OPERATION,
			     0,
			     nRegIndx,
			     Data,
			     2,
			     LARGE_TIMEOUT);

	return ret;
}

//---------------------------------------------------------------------------
// Function:    ft1000_write_register
//
// Parameters:  ft1000_device  - device structure
//              value - value to write into a register
//              nRegIndex - register index
//
// Returns:     STATUS_SUCCESS - success
//              STATUS_FAILURE - failure
//
// Description: This function writes the value in a register
//
// Notes:
//
//---------------------------------------------------------------------------
int ft1000_write_register(struct ft1000_device *ft1000dev, u16 value,
			  u16 nRegIndx)
{
	int ret = STATUS_SUCCESS;

	ret = ft1000_control(ft1000dev,
			     usb_sndctrlpipe(ft1000dev->dev, 0),
			     HARLEY_WRITE_REGISTER,
			     HARLEY_WRITE_OPERATION,
			     value,
			     nRegIndx,
			     NULL,
			     0,
			     LARGE_TIMEOUT);

	return ret;
}

//---------------------------------------------------------------------------
// Function:    ft1000_read_dpram32
//
// Parameters:  ft1000_device  - device structure
//              indx - starting address to read
//              buffer - data buffer to hold the data read
//              cnt - number of byte read from DPRAM
//
// Returns:     STATUS_SUCCESS - success
//              STATUS_FAILURE - failure
//
// Description: This function read a number of bytes from DPRAM
//
// Notes:
//
//---------------------------------------------------------------------------

int ft1000_read_dpram32(struct ft1000_device *ft1000dev, u16 indx, u8 *buffer,
			u16 cnt)
{
	int ret = STATUS_SUCCESS;

	ret = ft1000_control(ft1000dev,
			     usb_rcvctrlpipe(ft1000dev->dev, 0),
			     HARLEY_READ_DPRAM_32,
			     HARLEY_READ_OPERATION,
			     0,
			     indx,
			     buffer,
			     cnt,
			     LARGE_TIMEOUT);

	return ret;
}

//---------------------------------------------------------------------------
// Function:    ft1000_write_dpram32
//
// Parameters:  ft1000_device  - device structure
//              indx - starting address to write the data
//              buffer - data buffer to write into DPRAM
//              cnt - number of bytes to write
//
// Returns:     STATUS_SUCCESS - success
//              STATUS_FAILURE - failure
//
// Description: This function writes into DPRAM a number of bytes
//
// Notes:
//
//---------------------------------------------------------------------------
int ft1000_write_dpram32(struct ft1000_device *ft1000dev, u16 indx, u8 *buffer,
			 u16 cnt)
{
	int ret = STATUS_SUCCESS;

	if (cnt % 4)
		cnt += cnt - (cnt % 4);

	ret = ft1000_control(ft1000dev,
			     usb_sndctrlpipe(ft1000dev->dev, 0),
			     HARLEY_WRITE_DPRAM_32,
			     HARLEY_WRITE_OPERATION,
			     0,
			     indx,
			     buffer,
			     cnt,
			     LARGE_TIMEOUT);

	return ret;
}

//---------------------------------------------------------------------------
// Function:    ft1000_read_dpram16
//
// Parameters:  ft1000_device  - device structure
//              indx - starting address to read
//              buffer - data buffer to hold the data read
//              hightlow - high or low 16 bit word
//
// Returns:     STATUS_SUCCESS - success
//              STATUS_FAILURE - failure
//
// Description: This function read 16 bits from DPRAM
//
// Notes:
//
//---------------------------------------------------------------------------
int ft1000_read_dpram16(struct ft1000_device *ft1000dev, u16 indx, u8 *buffer,
			u8 highlow)
{
	int ret = STATUS_SUCCESS;
	u8 request;

	if (highlow == 0)
		request = HARLEY_READ_DPRAM_LOW;
	else
		request = HARLEY_READ_DPRAM_HIGH;

	ret = ft1000_control(ft1000dev,
			     usb_rcvctrlpipe(ft1000dev->dev, 0),
			     request,
			     HARLEY_READ_OPERATION,
			     0,
			     indx,
			     buffer,
			     2,
			     LARGE_TIMEOUT);

	return ret;
}

//---------------------------------------------------------------------------
// Function:    ft1000_write_dpram16
//
// Parameters:  ft1000_device  - device structure
//              indx - starting address to write the data
//              value - 16bits value to write
//              hightlow - high or low 16 bit word
//
// Returns:     STATUS_SUCCESS - success
//              STATUS_FAILURE - failure
//
// Description: This function writes into DPRAM a number of bytes
//
// Notes:
//
//---------------------------------------------------------------------------
int ft1000_write_dpram16(struct ft1000_device *ft1000dev, u16 indx, u16 value, u8 highlow)
{
	int ret = STATUS_SUCCESS;
	u8 request;

	if (highlow == 0)
		request = HARLEY_WRITE_DPRAM_LOW;
	else
		request = HARLEY_WRITE_DPRAM_HIGH;

	ret = ft1000_control(ft1000dev,
			     usb_sndctrlpipe(ft1000dev->dev, 0),
			     request,
			     HARLEY_WRITE_OPERATION,
			     value,
			     indx,
			     NULL,
			     0,
			     LARGE_TIMEOUT);

	return ret;
}

//---------------------------------------------------------------------------
// Function:    fix_ft1000_read_dpram32
//
// Parameters:  ft1000_device  - device structure
//              indx - starting address to read
//              buffer - data buffer to hold the data read
//
//
// Returns:     STATUS_SUCCESS - success
//              STATUS_FAILURE - failure
//
// Description: This function read DPRAM 4 words at a time
//
// Notes:
//
//---------------------------------------------------------------------------
int fix_ft1000_read_dpram32(struct ft1000_device *ft1000dev, u16 indx,
			    u8 *buffer)
{
	u8 buf[16];
	u16 pos;
	int ret = STATUS_SUCCESS;

	pos = (indx / 4) * 4;
	ret = ft1000_read_dpram32(ft1000dev, pos, buf, 16);

	if (ret == STATUS_SUCCESS) {
		pos = (indx % 4) * 4;
		*buffer++ = buf[pos++];
		*buffer++ = buf[pos++];
		*buffer++ = buf[pos++];
		*buffer++ = buf[pos++];
	} else {
		DEBUG("fix_ft1000_read_dpram32: DPRAM32 Read failed\n");
		*buffer++ = 0;
		*buffer++ = 0;
		*buffer++ = 0;
		*buffer++ = 0;
	}

	return ret;
}


//---------------------------------------------------------------------------
// Function:    fix_ft1000_write_dpram32
//
// Parameters:  ft1000_device  - device structure
//              indx - starting address to write
//              buffer - data buffer to write
//
//
// Returns:     STATUS_SUCCESS - success
//              STATUS_FAILURE - failure
//
// Description: This function write to DPRAM 4 words at a time
//
// Notes:
//
//---------------------------------------------------------------------------
int fix_ft1000_write_dpram32(struct ft1000_device *ft1000dev, u16 indx, u8 *buffer)
{
	u16 pos1;
	u16 pos2;
	u16 i;
	u8 buf[32];
	u8 resultbuffer[32];
	u8 *pdata;
	int ret  = STATUS_SUCCESS;

	pos1 = (indx / 4) * 4;
	pdata = buffer;
	ret = ft1000_read_dpram32(ft1000dev, pos1, buf, 16);

	if (ret == STATUS_SUCCESS) {
		pos2 = (indx % 4)*4;
		buf[pos2++] = *buffer++;
		buf[pos2++] = *buffer++;
		buf[pos2++] = *buffer++;
		buf[pos2++] = *buffer++;
		ret = ft1000_write_dpram32(ft1000dev, pos1, buf, 16);
	} else {
		DEBUG("fix_ft1000_write_dpram32: DPRAM32 Read failed\n");
		return ret;
	}

	ret = ft1000_read_dpram32(ft1000dev, pos1, (u8 *)&resultbuffer[0], 16);

	if (ret == STATUS_SUCCESS) {
		buffer = pdata;
		for (i = 0; i < 16; i++) {
			if (buf[i] != resultbuffer[i])
				ret = STATUS_FAILURE;
		}
	}

	if (ret == STATUS_FAILURE) {
		ret = ft1000_write_dpram32(ft1000dev, pos1,
					   (u8 *)&tempbuffer[0], 16);
		ret = ft1000_read_dpram32(ft1000dev, pos1,
					  (u8 *)&resultbuffer[0], 16);
		if (ret == STATUS_SUCCESS) {
			buffer = pdata;
			for (i = 0; i < 16; i++) {
				if (tempbuffer[i] != resultbuffer[i]) {
					ret = STATUS_FAILURE;
					DEBUG("%s Failed to write\n",
					      __func__);
				}
			}
		}
	}

	return ret;
}


//------------------------------------------------------------------------
//
//  Function:   card_reset_dsp
//
//  Synopsis:   This function is called to reset or activate the DSP
//
//  Arguments:  value                  - reset or activate
//
//  Returns:    None
//-----------------------------------------------------------------------
static void card_reset_dsp(struct ft1000_device *ft1000dev, bool value)
{
	u16 status = STATUS_SUCCESS;
	u16 tempword;

	status = ft1000_write_register(ft1000dev, HOST_INTF_BE,
					FT1000_REG_SUP_CTRL);
	status = ft1000_read_register(ft1000dev, &tempword,
				      FT1000_REG_SUP_CTRL);

	if (value) {
		DEBUG("Reset DSP\n");
		status = ft1000_read_register(ft1000dev, &tempword,
					      FT1000_REG_RESET);
		tempword |= DSP_RESET_BIT;
		status = ft1000_write_register(ft1000dev, tempword,
					       FT1000_REG_RESET);
	} else {
		DEBUG("Activate DSP\n");
		status = ft1000_read_register(ft1000dev, &tempword,
					      FT1000_REG_RESET);
		tempword |= DSP_ENCRYPTED;
		tempword &= ~DSP_UNENCRYPTED;
		status = ft1000_write_register(ft1000dev, tempword,
					       FT1000_REG_RESET);
		status = ft1000_read_register(ft1000dev, &tempword,
					      FT1000_REG_RESET);
		tempword &= ~EFUSE_MEM_DISABLE;
		tempword &= ~DSP_RESET_BIT;
		status = ft1000_write_register(ft1000dev, tempword,
					       FT1000_REG_RESET);
		status = ft1000_read_register(ft1000dev, &tempword,
					      FT1000_REG_RESET);
	}
}

//---------------------------------------------------------------------------
// Function:    card_send_command
//
// Parameters:  ft1000_device  - device structure
//              ptempbuffer - command buffer
//              size - command buffer size
//
// Returns:     STATUS_SUCCESS - success
//              STATUS_FAILURE - failure
//
// Description: This function sends a command to ASIC
//
// Notes:
//
//---------------------------------------------------------------------------
void card_send_command(struct ft1000_device *ft1000dev, void *ptempbuffer,
		       int size)
{
	unsigned short temp;
	unsigned char *commandbuf;

	DEBUG("card_send_command: enter card_send_command... size=%d\n", size);

	commandbuf = (unsigned char *)kmalloc(size + 2, GFP_KERNEL);
	memcpy((void *)commandbuf + 2, (void *)ptempbuffer, size);

<<<<<<< HEAD
	//DEBUG("card_send_command: Command Send\n");

	ft1000_read_register(ft1000dev, &temp, FT1000_REG_DOORBELL);

	if (temp & 0x0100)
		msleep(10);

	/* check for odd word */
	size = size + 2;

	/* Must force to be 32 bit aligned */
	if (size % 4)
		size += 4 - (size % 4);

	//DEBUG("card_send_command: write dpram ... size=%d\n", size);
	ft1000_write_dpram32(ft1000dev, 0, commandbuf, size);
	msleep(1);
	//DEBUG("card_send_command: write into doorbell ...\n");
	ft1000_write_register(ft1000dev, FT1000_DB_DPRAM_TX,
			      FT1000_REG_DOORBELL);
	msleep(1);

	ft1000_read_register(ft1000dev, &temp, FT1000_REG_DOORBELL);
	//DEBUG("card_send_command: read doorbell ...temp=%x\n", temp);
=======
	ft1000_read_register(ft1000dev, &temp, FT1000_REG_DOORBELL);

	if (temp & 0x0100)
		msleep(10);

	/* check for odd word */
	size = size + 2;

	/* Must force to be 32 bit aligned */
	if (size % 4)
		size += 4 - (size % 4);

	ft1000_write_dpram32(ft1000dev, 0, commandbuf, size);
	msleep(1);
	ft1000_write_register(ft1000dev, FT1000_DB_DPRAM_TX,
			      FT1000_REG_DOORBELL);
	msleep(1);

	ft1000_read_register(ft1000dev, &temp, FT1000_REG_DOORBELL);

>>>>>>> d762f438
	if ((temp & 0x0100) == 0) {
		//DEBUG("card_send_command: Message sent\n");
	}

}

//--------------------------------------------------------------------------
//
//  Function:   dsp_reload
//
//  Synopsis:   This function is called to load or reload the DSP
//
//  Arguments:  ft1000dev - device structure
//
//  Returns:    None
//-----------------------------------------------------------------------
int dsp_reload(struct ft1000_device *ft1000dev)
{
	u16 status;
	u16 tempword;
	u32 templong;

	struct ft1000_info *pft1000info;

	pft1000info = netdev_priv(ft1000dev->net);

	pft1000info->CardReady = 0;

	/* Program Interrupt Mask register */
	status = ft1000_write_register(ft1000dev, 0xffff, FT1000_REG_SUP_IMASK);

	status = ft1000_read_register(ft1000dev, &tempword, FT1000_REG_RESET);
	tempword |= ASIC_RESET_BIT;
	status = ft1000_write_register(ft1000dev, tempword, FT1000_REG_RESET);
	msleep(1000);
	status = ft1000_read_register(ft1000dev, &tempword, FT1000_REG_RESET);
	DEBUG("Reset Register = 0x%x\n", tempword);

	/* Toggle DSP reset */
	card_reset_dsp(ft1000dev, 1);
	msleep(1000);
	card_reset_dsp(ft1000dev, 0);
	msleep(1000);

	status =
	    ft1000_write_register(ft1000dev, HOST_INTF_BE, FT1000_REG_SUP_CTRL);

	/* Let's check for FEFE */
	status =
	    ft1000_read_dpram32(ft1000dev, FT1000_MAG_DPRAM_FEFE_INDX,
				(u8 *) &templong, 4);
	DEBUG("templong (fefe) = 0x%8x\n", templong);

	/* call codeloader */
	status = scram_dnldr(ft1000dev, pFileStart, FileLength);

	if (status != STATUS_SUCCESS)
		return -EIO;

	msleep(1000);

	DEBUG("dsp_reload returned\n");

	return 0;
}

//---------------------------------------------------------------------------
//
// Function:   ft1000_reset_asic
// Description: This function will call the Card Service function to reset the
//             ASIC.
// Input:
//     dev    - device structure
// Output:
//     none
//
//---------------------------------------------------------------------------
static void ft1000_reset_asic(struct net_device *dev)
{
	struct ft1000_info *info = netdev_priv(dev);
	struct ft1000_device *ft1000dev = info->pFt1000Dev;
	u16 tempword;
<<<<<<< HEAD

	DEBUG("ft1000_hw:ft1000_reset_asic called\n");

	info->ASICResetNum++;
=======

	DEBUG("ft1000_hw:ft1000_reset_asic called\n");
>>>>>>> d762f438

	/* Let's use the register provided by the Magnemite ASIC to reset the
	 * ASIC and DSP.
	 */
	ft1000_write_register(ft1000dev, (DSP_RESET_BIT | ASIC_RESET_BIT),
			      FT1000_REG_RESET);

	mdelay(1);

	/* set watermark to -1 in order to not generate an interrrupt */
	ft1000_write_register(ft1000dev, 0xffff, FT1000_REG_MAG_WATERMARK);

	/* clear interrupts */
	ft1000_read_register(ft1000dev, &tempword, FT1000_REG_SUP_ISR);
	DEBUG("ft1000_hw: interrupt status register = 0x%x\n", tempword);
	ft1000_write_register(ft1000dev, tempword, FT1000_REG_SUP_ISR);
	ft1000_read_register(ft1000dev, &tempword, FT1000_REG_SUP_ISR);
	DEBUG("ft1000_hw: interrupt status register = 0x%x\n", tempword);
}


//---------------------------------------------------------------------------
//
// Function:   ft1000_reset_card
// Description: This function will reset the card
// Input:
//     dev    - device structure
// Output:
//     status - FALSE (card reset fail)
//              TRUE  (card reset successful)
//
//---------------------------------------------------------------------------
static int ft1000_reset_card(struct net_device *dev)
{
	struct ft1000_info *info = netdev_priv(dev);
	struct ft1000_device *ft1000dev = info->pFt1000Dev;
	u16 tempword;
	struct prov_record *ptr;

	DEBUG("ft1000_hw:ft1000_reset_card called.....\n");
<<<<<<< HEAD

	info->fCondResetPend = 1;
	info->CardReady = 0;
	info->fProvComplete = 0;

	/* Make sure we free any memory reserve for provisioning */
	while (list_empty(&info->prov_list) == 0) {
		DEBUG("ft1000_reset_card:deleting provisioning record\n");
		ptr =
		    list_entry(info->prov_list.next, struct prov_record, list);
		list_del(&ptr->list);
		kfree(ptr->pprov_data);
		kfree(ptr);
	}

	DEBUG("ft1000_hw:ft1000_reset_card: reset asic\n");
	ft1000_reset_asic(dev);

	info->DSPResetNum++;
=======

	info->fCondResetPend = 1;
	info->CardReady = 0;
	info->fProvComplete = 0;

	/* Make sure we free any memory reserve for provisioning */
	while (list_empty(&info->prov_list) == 0) {
		DEBUG("ft1000_reset_card:deleting provisioning record\n");
		ptr =
		    list_entry(info->prov_list.next, struct prov_record, list);
		list_del(&ptr->list);
		kfree(ptr->pprov_data);
		kfree(ptr);
	}

	DEBUG("ft1000_hw:ft1000_reset_card: reset asic\n");
	ft1000_reset_asic(dev);
>>>>>>> d762f438

	DEBUG("ft1000_hw:ft1000_reset_card: call dsp_reload\n");
	dsp_reload(ft1000dev);

	DEBUG("dsp reload successful\n");

	mdelay(10);

	/* Initialize DSP heartbeat area */
	ft1000_write_dpram16(ft1000dev, FT1000_MAG_HI_HO, ho_mag,
			     FT1000_MAG_HI_HO_INDX);
	ft1000_read_dpram16(ft1000dev, FT1000_MAG_HI_HO, (u8 *) &tempword,
			    FT1000_MAG_HI_HO_INDX);
	DEBUG("ft1000_hw:ft1000_reset_card:hi_ho value = 0x%x\n", tempword);

	info->CardReady = 1;

	info->fCondResetPend = 0;

	return TRUE;
}

#ifdef HAVE_NET_DEVICE_OPS
static const struct net_device_ops ftnet_ops =
{
	.ndo_open = &ft1000_open,
	.ndo_stop = &ft1000_close,
	.ndo_start_xmit = &ft1000_start_xmit,
	.ndo_get_stats = &ft1000_netdev_stats,
};
#endif


//---------------------------------------------------------------------------
// Function:    init_ft1000_netdev
//
// Parameters:  ft1000dev  - device structure
//
//
// Returns:     STATUS_SUCCESS - success
//              STATUS_FAILURE - failure
//
// Description: This function initialize the network device
//
// Notes:
//
//---------------------------------------------------------------------------
int init_ft1000_netdev(struct ft1000_device *ft1000dev)
{
	struct net_device *netdev;
	struct ft1000_info *pInfo = NULL;
	struct dpram_blk *pdpram_blk;
	int i, ret_val;
	struct list_head *cur, *tmp;
	char card_nr[2];
	unsigned long gCardIndex = 0;

	DEBUG("Enter init_ft1000_netdev...\n");

	netdev = alloc_etherdev(sizeof(struct ft1000_info));
	if (!netdev) {
		DEBUG("init_ft1000_netdev: can not allocate network device\n");
		return -ENOMEM;
	}

	pInfo = netdev_priv(netdev);

	memset(pInfo, 0, sizeof(struct ft1000_info));

	dev_alloc_name(netdev, netdev->name);

	DEBUG("init_ft1000_netdev: network device name is %s\n", netdev->name);

	if (strncmp(netdev->name, "eth", 3) == 0) {
		card_nr[0] = netdev->name[3];
		card_nr[1] = '\0';
		ret_val = strict_strtoul(card_nr, 10, &gCardIndex);
		if (ret_val) {
			printk(KERN_ERR "Can't parse netdev\n");
			goto err_net;
		}

		pInfo->CardNumber = gCardIndex;
		DEBUG("card number = %d\n", pInfo->CardNumber);
	} else {
		printk(KERN_ERR "ft1000: Invalid device name\n");
		ret_val = -ENXIO;
		goto err_net;
	}

	memset(&pInfo->stats, 0, sizeof(struct net_device_stats));

	spin_lock_init(&pInfo->dpram_lock);
	pInfo->pFt1000Dev = ft1000dev;
	pInfo->DrvErrNum = 0;
<<<<<<< HEAD
	pInfo->ASICResetNum = 0;
=======
>>>>>>> d762f438
	pInfo->registered = 1;
	pInfo->ft1000_reset = ft1000_reset;
	pInfo->mediastate = 0;
	pInfo->fifo_cnt = 0;
	pInfo->DeviceCreated = FALSE;
<<<<<<< HEAD
	pInfo->CurrentInterruptEnableMask = ISR_DEFAULT_MASK;
	pInfo->InterruptsEnabled = FALSE;
=======
>>>>>>> d762f438
	pInfo->CardReady = 0;
	pInfo->DSP_TIME[0] = 0;
	pInfo->DSP_TIME[1] = 0;
	pInfo->DSP_TIME[2] = 0;
	pInfo->DSP_TIME[3] = 0;
	pInfo->fAppMsgPend = 0;
	pInfo->fCondResetPend = 0;
	pInfo->usbboot = 0;
	pInfo->dspalive = 0;
	memset(&pInfo->tempbuf[0], 0, sizeof(pInfo->tempbuf));

	INIT_LIST_HEAD(&pInfo->prov_list);

	INIT_LIST_HEAD(&pInfo->nodes.list);

#ifdef HAVE_NET_DEVICE_OPS
	netdev->netdev_ops = &ftnet_ops;
#else
	netdev->hard_start_xmit = &ft1000_start_xmit;
	netdev->get_stats = &ft1000_netdev_stats;
	netdev->open = &ft1000_open;
	netdev->stop = &ft1000_close;
#endif

	ft1000dev->net = netdev;
<<<<<<< HEAD

	DEBUG("Initialize free_buff_lock and freercvpool\n");
	spin_lock_init(&free_buff_lock);

	/* initialize a list of buffers to be use for queuing
	 * up receive command data
	 */
	INIT_LIST_HEAD(&freercvpool);

=======

	DEBUG("Initialize free_buff_lock and freercvpool\n");
	spin_lock_init(&free_buff_lock);

	/* initialize a list of buffers to be use for queuing
	 * up receive command data
	 */
	INIT_LIST_HEAD(&freercvpool);

>>>>>>> d762f438
	/* create list of free buffers */
	for (i = 0; i < NUM_OF_FREE_BUFFERS; i++) {
		/* Get memory for DPRAM_DATA link list */
		pdpram_blk = kmalloc(sizeof(struct dpram_blk), GFP_KERNEL);
		if (pdpram_blk == NULL) {
			ret_val = -ENOMEM;
			goto err_free;
		}
		/* Get a block of memory to store command data */
		pdpram_blk->pbuffer = kmalloc(MAX_CMD_SQSIZE, GFP_KERNEL);
		if (pdpram_blk->pbuffer == NULL) {
			ret_val = -ENOMEM;
			kfree(pdpram_blk);
			goto err_free;
		}
		/* link provisioning data */
		list_add_tail(&pdpram_blk->list, &freercvpool);
	}
	numofmsgbuf = NUM_OF_FREE_BUFFERS;

	return 0;

err_free:
	list_for_each_safe(cur, tmp, &freercvpool) {
		pdpram_blk = list_entry(cur, struct dpram_blk, list);
		list_del(&pdpram_blk->list);
		kfree(pdpram_blk->pbuffer);
		kfree(pdpram_blk);
	}
err_net:
	free_netdev(netdev);
	return ret_val;
}

//---------------------------------------------------------------------------
// Function:    reg_ft1000_netdev
//
// Parameters:  ft1000dev  - device structure
//
//
// Returns:     STATUS_SUCCESS - success
//              STATUS_FAILURE - failure
//
// Description: This function register the network driver
//
// Notes:
//
//---------------------------------------------------------------------------
int reg_ft1000_netdev(struct ft1000_device *ft1000dev,
		      struct usb_interface *intf)
{
	struct net_device *netdev;
	struct ft1000_info *pInfo;
	int rc;

	netdev = ft1000dev->net;
	pInfo = netdev_priv(ft1000dev->net);
	DEBUG("Enter reg_ft1000_netdev...\n");

	ft1000_read_register(ft1000dev, &pInfo->AsicID, FT1000_REG_ASIC_ID);

	usb_set_intfdata(intf, pInfo);
	SET_NETDEV_DEV(netdev, &intf->dev);

	rc = register_netdev(netdev);
	if (rc) {
		DEBUG("reg_ft1000_netdev: could not register network device\n");
		free_netdev(netdev);
		return rc;
	}

	ft1000_create_dev(ft1000dev);

	DEBUG("reg_ft1000_netdev returned\n");

	pInfo->CardReady = 1;

	return 0;
}

static int ft1000_reset(struct net_device *dev)
{
	ft1000_reset_card(dev);
	return 0;
}

//---------------------------------------------------------------------------
// Function:    ft1000_usb_transmit_complete
//
// Parameters:  urb  - transmitted usb urb
//
//
// Returns:     none
//
// Description: This is the callback function when a urb is transmitted
//
// Notes:
//
//---------------------------------------------------------------------------
static void ft1000_usb_transmit_complete(struct urb *urb)
{

	struct ft1000_device *ft1000dev = urb->context;
<<<<<<< HEAD

    //DEBUG("ft1000_usb_transmit_complete entered\n");

	if (urb->status)
		pr_err("%s: TX status %d\n", ft1000dev->net->name, urb->status);

	netif_wake_queue(ft1000dev->net);
=======

	if (urb->status)
		pr_err("%s: TX status %d\n", ft1000dev->net->name, urb->status);
>>>>>>> d762f438

	netif_wake_queue(ft1000dev->net);
}

//---------------------------------------------------------------------------
//
// Function:   ft1000_copy_down_pkt
// Description: This function will take an ethernet packet and convert it to
//             a Flarion packet prior to sending it to the ASIC Downlink
//             FIFO.
// Input:
//     dev    - device structure
//     packet - address of ethernet packet
//     len    - length of IP packet
// Output:
//     status - FAILURE
//              SUCCESS
//
//---------------------------------------------------------------------------
static int ft1000_copy_down_pkt(struct net_device *netdev, u8 * packet, u16 len)
{
	struct ft1000_info *pInfo = netdev_priv(netdev);
	struct ft1000_device *pFt1000Dev = pInfo->pFt1000Dev;

	int count, ret;
	u8 *t;
	struct pseudo_hdr hdr;

	if (!pInfo->CardReady) {
		DEBUG("ft1000_copy_down_pkt::Card Not Ready\n");
		return -ENODEV;
	}
<<<<<<< HEAD

	//DEBUG("ft1000_copy_down_pkt() entered, len = %d\n", len);
=======
>>>>>>> d762f438

	count = sizeof(struct pseudo_hdr) + len;
	if (count > MAX_BUF_SIZE) {
		DEBUG("Error:ft1000_copy_down_pkt:Message Size Overflow!\n");
		DEBUG("size = %d\n", count);
		return -EINVAL;
	}

	if (count % 4)
		count = count + (4 - (count % 4));

	memset(&hdr, 0, sizeof(struct pseudo_hdr));

	hdr.length = ntohs(count);
	hdr.source = 0x10;
	hdr.destination = 0x20;
	hdr.portdest = 0x20;
	hdr.portsrc = 0x10;
	hdr.sh_str_id = 0x91;
	hdr.control = 0x00;

	hdr.checksum = hdr.length ^ hdr.source ^ hdr.destination ^
	    hdr.portdest ^ hdr.portsrc ^ hdr.sh_str_id ^ hdr.control;

	memcpy(&pFt1000Dev->tx_buf[0], &hdr, sizeof(hdr));
	memcpy(&(pFt1000Dev->tx_buf[sizeof(struct pseudo_hdr)]), packet, len);

	netif_stop_queue(netdev);
<<<<<<< HEAD

	//DEBUG ("ft1000_copy_down_pkt: count = %d\n", count);
=======
>>>>>>> d762f438

	usb_fill_bulk_urb(pFt1000Dev->tx_urb,
			  pFt1000Dev->dev,
			  usb_sndbulkpipe(pFt1000Dev->dev,
					  pFt1000Dev->bulk_out_endpointAddr),
			  pFt1000Dev->tx_buf, count,
			  ft1000_usb_transmit_complete, (void *)pFt1000Dev);

	t = (u8 *) pFt1000Dev->tx_urb->transfer_buffer;
<<<<<<< HEAD
	//DEBUG("transfer_length=%d\n", pFt1000Dev->tx_urb->transfer_buffer_length);
	/*for (i=0; i<count; i++ )
	   {
	   DEBUG("%x    ", *t++ );
	   } */
=======
>>>>>>> d762f438

	ret = usb_submit_urb(pFt1000Dev->tx_urb, GFP_ATOMIC);

	if (ret) {
		DEBUG("ft1000 failed tx_urb %d\n", ret);
		return ret;
	} else {
		pInfo->stats.tx_packets++;
		pInfo->stats.tx_bytes += (len + 14);
	}

<<<<<<< HEAD
	//DEBUG("ft1000_copy_down_pkt() exit\n");

=======
>>>>>>> d762f438
	return 0;
}


//---------------------------------------------------------------------------
// Function:    ft1000_start_xmit
//
// Parameters:  skb - socket buffer to be sent
//              dev - network device
//
//
// Returns:     none
//
// Description: transmit a ethernet packet
//
// Notes:
//
//---------------------------------------------------------------------------
static int ft1000_start_xmit(struct sk_buff *skb, struct net_device *dev)
{
	struct ft1000_info *pInfo = netdev_priv(dev);
	struct ft1000_device *pFt1000Dev = pInfo->pFt1000Dev;
	u8 *pdata;
	int maxlen, pipe;

<<<<<<< HEAD
	//DEBUG(" ft1000_start_xmit() entered\n");

	if (skb == NULL) {
		DEBUG("ft1000_hw: ft1000_start_xmit:skb == NULL!!!\n");
		return NETDEV_TX_OK;
	}

	if (pFt1000Dev->status & FT1000_STATUS_CLOSING) {
		DEBUG("network driver is closed, return\n");
		goto err;
	}
	//DEBUG("ft1000_start_xmit 1:length of packet = %d\n", skb->len);
	pipe =
	    usb_sndbulkpipe(pFt1000Dev->dev, pFt1000Dev->bulk_out_endpointAddr);
	maxlen = usb_maxpacket(pFt1000Dev->dev, pipe, usb_pipeout(pipe));
	//DEBUG("ft1000_start_xmit 2: pipe=%d dev->maxpacket  = %d\n", pipe, maxlen);

	pdata = (u8 *) skb->data;
	/*for (i=0; i<skb->len; i++)
	   DEBUG("skb->data[%d]=%x    ", i, *(skb->data+i));

	   DEBUG("\n"); */

	if (pInfo->mediastate == 0) {
		/* Drop packet is mediastate is down */
		DEBUG("ft1000_hw:ft1000_start_xmit:mediastate is down\n");
		goto err;
	}

	if ((skb->len < ENET_HEADER_SIZE) || (skb->len > ENET_MAX_SIZE)) {
		/* Drop packet which has invalid size */
		DEBUG("ft1000_hw:ft1000_start_xmit:invalid ethernet length\n");
		goto err;
	}
//mbelian
=======
	if (skb == NULL) {
		DEBUG("ft1000_hw: ft1000_start_xmit:skb == NULL!!!\n");
		return NETDEV_TX_OK;
	}

	if (pFt1000Dev->status & FT1000_STATUS_CLOSING) {
		DEBUG("network driver is closed, return\n");
		goto err;
	}

	pipe =
	    usb_sndbulkpipe(pFt1000Dev->dev, pFt1000Dev->bulk_out_endpointAddr);
	maxlen = usb_maxpacket(pFt1000Dev->dev, pipe, usb_pipeout(pipe));

	pdata = (u8 *) skb->data;

	if (pInfo->mediastate == 0) {
		/* Drop packet is mediastate is down */
		DEBUG("ft1000_hw:ft1000_start_xmit:mediastate is down\n");
		goto err;
	}

	if ((skb->len < ENET_HEADER_SIZE) || (skb->len > ENET_MAX_SIZE)) {
		/* Drop packet which has invalid size */
		DEBUG("ft1000_hw:ft1000_start_xmit:invalid ethernet length\n");
		goto err;
	}

>>>>>>> d762f438
	ft1000_copy_down_pkt(dev, (pdata + ENET_HEADER_SIZE - 2),
			     skb->len - ENET_HEADER_SIZE + 2);

err:
	dev_kfree_skb(skb);
<<<<<<< HEAD
	//DEBUG(" ft1000_start_xmit() exit\n");
=======
>>>>>>> d762f438

	return NETDEV_TX_OK;
}


//---------------------------------------------------------------------------
//
// Function:   ft1000_copy_up_pkt
// Description: This function will take a packet from the FIFO up link and
//             convert it into an ethernet packet and deliver it to the IP stack
// Input:
//     urb - the receiving usb urb
//
// Output:
//     status - FAILURE
//              SUCCESS
//
//---------------------------------------------------------------------------
static int ft1000_copy_up_pkt(struct urb *urb)
{
	struct ft1000_info *info = urb->context;
	struct ft1000_device *ft1000dev = info->pFt1000Dev;
	struct net_device *net = ft1000dev->net;

	u16 tempword;
	u16 len;
<<<<<<< HEAD
	u16 lena;		//mbelian
=======
	u16 lena;
>>>>>>> d762f438
	struct sk_buff *skb;
	u16 i;
	u8 *pbuffer = NULL;
	u8 *ptemp = NULL;
	u16 *chksum;

<<<<<<< HEAD
	//DEBUG("ft1000_copy_up_pkt entered\n");

=======
>>>>>>> d762f438
	if (ft1000dev->status & FT1000_STATUS_CLOSING) {
		DEBUG("network driver is closed, return\n");
		return STATUS_SUCCESS;
	}
	// Read length
	len = urb->transfer_buffer_length;
<<<<<<< HEAD
	lena = urb->actual_length;	//mbelian
	//DEBUG("ft1000_copy_up_pkt: transfer_buffer_length=%d, actual_buffer_len=%d\n",
	//       urb->transfer_buffer_length, urb->actual_length);
=======
	lena = urb->actual_length;
>>>>>>> d762f438

	chksum = (u16 *) ft1000dev->rx_buf;

	tempword = *chksum++;
	for (i = 1; i < 7; i++)
		tempword ^= *chksum++;

	if (tempword != *chksum) {
		info->stats.rx_errors++;
		ft1000_submit_rx_urb(info);
		return STATUS_FAILURE;
	}
<<<<<<< HEAD

	//DEBUG("ft1000_copy_up_pkt: checksum is correct %x\n", *chksum);

	skb = dev_alloc_skb(len + 12 + 2);

	if (skb == NULL) {
		DEBUG("ft1000_copy_up_pkt: No Network buffers available\n");
		info->stats.rx_errors++;
		ft1000_submit_rx_urb(info);
		return STATUS_FAILURE;
	}

	pbuffer = (u8 *) skb_put(skb, len + 12);

	/* subtract the number of bytes read already */
	ptemp = pbuffer;

	/* fake MAC address */
	*pbuffer++ = net->dev_addr[0];
	*pbuffer++ = net->dev_addr[1];
	*pbuffer++ = net->dev_addr[2];
	*pbuffer++ = net->dev_addr[3];
	*pbuffer++ = net->dev_addr[4];
	*pbuffer++ = net->dev_addr[5];
	*pbuffer++ = 0x00;
	*pbuffer++ = 0x07;
	*pbuffer++ = 0x35;
	*pbuffer++ = 0xff;
	*pbuffer++ = 0xff;
	*pbuffer++ = 0xfe;

	memcpy(pbuffer, ft1000dev->rx_buf + sizeof(struct pseudo_hdr),
	       len - sizeof(struct pseudo_hdr));

	//DEBUG("ft1000_copy_up_pkt: Data passed to Protocol layer\n");
	/*for (i=0; i<len+12; i++)
	   {
	   DEBUG("ft1000_copy_up_pkt: Protocol Data: 0x%x\n ", *ptemp++);
	   } */

	skb->dev = net;

	skb->protocol = eth_type_trans(skb, net);
	skb->ip_summed = CHECKSUM_UNNECESSARY;
	netif_rx(skb);

	info->stats.rx_packets++;
	/* Add on 12 bytes for MAC address which was removed */
	info->stats.rx_bytes += (lena + 12);	//mbelian

	ft1000_submit_rx_urb(info);
	//DEBUG("ft1000_copy_up_pkt exited\n");
=======

	skb = dev_alloc_skb(len + 12 + 2);

	if (skb == NULL) {
		DEBUG("ft1000_copy_up_pkt: No Network buffers available\n");
		info->stats.rx_errors++;
		ft1000_submit_rx_urb(info);
		return STATUS_FAILURE;
	}

	pbuffer = (u8 *) skb_put(skb, len + 12);

	/* subtract the number of bytes read already */
	ptemp = pbuffer;

	/* fake MAC address */
	*pbuffer++ = net->dev_addr[0];
	*pbuffer++ = net->dev_addr[1];
	*pbuffer++ = net->dev_addr[2];
	*pbuffer++ = net->dev_addr[3];
	*pbuffer++ = net->dev_addr[4];
	*pbuffer++ = net->dev_addr[5];
	*pbuffer++ = 0x00;
	*pbuffer++ = 0x07;
	*pbuffer++ = 0x35;
	*pbuffer++ = 0xff;
	*pbuffer++ = 0xff;
	*pbuffer++ = 0xfe;

	memcpy(pbuffer, ft1000dev->rx_buf + sizeof(struct pseudo_hdr),
	       len - sizeof(struct pseudo_hdr));

	skb->dev = net;

	skb->protocol = eth_type_trans(skb, net);
	skb->ip_summed = CHECKSUM_UNNECESSARY;
	netif_rx(skb);

	info->stats.rx_packets++;
	/* Add on 12 bytes for MAC address which was removed */
	info->stats.rx_bytes += (lena + 12);

	ft1000_submit_rx_urb(info);

>>>>>>> d762f438
	return SUCCESS;
}


//---------------------------------------------------------------------------
//
// Function:   ft1000_submit_rx_urb
// Description: the receiving function of the network driver
//
// Input:
//     info - a private structure contains the device information
//
// Output:
//     status - FAILURE
//              SUCCESS
//
//---------------------------------------------------------------------------
static int ft1000_submit_rx_urb(struct ft1000_info *info)
{
	int result;
	struct ft1000_device *pFt1000Dev = info->pFt1000Dev;

<<<<<<< HEAD
	//DEBUG ("ft1000_submit_rx_urb entered: sizeof rx_urb is %d\n", sizeof(*pFt1000Dev->rx_urb));
	if (pFt1000Dev->status & FT1000_STATUS_CLOSING) {
		DEBUG("network driver is closed, return\n");
		//usb_kill_urb(pFt1000Dev->rx_urb); //mbelian
=======
	if (pFt1000Dev->status & FT1000_STATUS_CLOSING) {
		DEBUG("network driver is closed, return\n");
>>>>>>> d762f438
		return -ENODEV;
	}

	usb_fill_bulk_urb(pFt1000Dev->rx_urb,
			  pFt1000Dev->dev,
			  usb_rcvbulkpipe(pFt1000Dev->dev,
					  pFt1000Dev->bulk_in_endpointAddr),
			  pFt1000Dev->rx_buf, MAX_BUF_SIZE,
			  (usb_complete_t) ft1000_copy_up_pkt, info);

	result = usb_submit_urb(pFt1000Dev->rx_urb, GFP_ATOMIC);

	if (result) {
		pr_err("ft1000_submit_rx_urb: submitting rx_urb %d failed\n",
		       result);
		return result;
	}
<<<<<<< HEAD
	//DEBUG("ft1000_submit_rx_urb exit: result=%d\n", result);
=======
>>>>>>> d762f438

	return 0;
}


//---------------------------------------------------------------------------
// Function:    ft1000_open
//
// Parameters:
//              dev - network device
//
//
// Returns:     none
//
// Description: open the network driver
//
// Notes:
//
//---------------------------------------------------------------------------
static int ft1000_open(struct net_device *dev)
{
	struct ft1000_info *pInfo = netdev_priv(dev);
<<<<<<< HEAD
	struct timeval tv;	//mbelian
	int ret;

	DEBUG("ft1000_open is called for card %d\n", pInfo->CardNumber);
	//DEBUG("ft1000_open: dev->addr=%x, dev->addr_len=%d\n", dev->addr, dev->addr_len);

	pInfo->stats.rx_bytes = 0;	//mbelian
	pInfo->stats.tx_bytes = 0;	//mbelian
	pInfo->stats.rx_packets = 0;	//mbelian
	pInfo->stats.tx_packets = 0;	//mbelian
	do_gettimeofday(&tv);
	pInfo->ConTm = tv.tv_sec;
	pInfo->ProgConStat = 0;	//mbelian

	netif_start_queue(dev);

	netif_carrier_on(dev);	//mbelian
=======
	struct timeval tv;
	int ret;

	DEBUG("ft1000_open is called for card %d\n", pInfo->CardNumber);

	pInfo->stats.rx_bytes = 0;
	pInfo->stats.tx_bytes = 0;
	pInfo->stats.rx_packets = 0;
	pInfo->stats.tx_packets = 0;
	do_gettimeofday(&tv);
	pInfo->ConTm = tv.tv_sec;
	pInfo->ProgConStat = 0;

	netif_start_queue(dev);

	netif_carrier_on(dev);
>>>>>>> d762f438

	ret = ft1000_submit_rx_urb(pInfo);

	return ret;
}

//---------------------------------------------------------------------------
// Function:    ft1000_close
//
// Parameters:
//              net - network device
//
//
// Returns:     none
//
// Description: close the network driver
//
// Notes:
//
//---------------------------------------------------------------------------
int ft1000_close(struct net_device *net)
{
	struct ft1000_info *pInfo = netdev_priv(net);
	struct ft1000_device *ft1000dev = pInfo->pFt1000Dev;
<<<<<<< HEAD

	//DEBUG ("ft1000_close: netdev->refcnt=%d\n", net->refcnt);

	ft1000dev->status |= FT1000_STATUS_CLOSING;

	//DEBUG("ft1000_close: calling usb_kill_urb \n");

	DEBUG("ft1000_close: pInfo=%p, ft1000dev=%p\n", pInfo, ft1000dev);
	netif_carrier_off(net);	//mbelian
	netif_stop_queue(net);
	//DEBUG("ft1000_close: netif_stop_queue called\n");
	ft1000dev->status &= ~FT1000_STATUS_CLOSING;

	pInfo->ProgConStat = 0xff;	//mbelian

=======

	ft1000dev->status |= FT1000_STATUS_CLOSING;

	DEBUG("ft1000_close: pInfo=%p, ft1000dev=%p\n", pInfo, ft1000dev);
	netif_carrier_off(net);
	netif_stop_queue(net);
	ft1000dev->status &= ~FT1000_STATUS_CLOSING;

	pInfo->ProgConStat = 0xff;

>>>>>>> d762f438
	return 0;
}

static struct net_device_stats *ft1000_netdev_stats(struct net_device *dev)
{
	struct ft1000_info *info = netdev_priv(dev);

	return &(info->stats);
}


//---------------------------------------------------------------------------
//
// Function:   ft1000_chkcard
// Description: This function will check if the device is presently available on
//             the system.
// Input:
//     dev    - device structure
// Output:
//     status - FALSE (device is not present)
//              TRUE  (device is present)
//
//---------------------------------------------------------------------------
static int ft1000_chkcard(struct ft1000_device *dev)
{
	u16 tempword;
	u16 status;
	struct ft1000_info *info = netdev_priv(dev->net);

	if (info->fCondResetPend) {
		DEBUG
		    ("ft1000_hw:ft1000_chkcard:Card is being reset, return FALSE\n");
		return TRUE;
	}
	/* Mask register is used to check for device presence since it is never
	 * set to zero.
	 */
	status = ft1000_read_register(dev, &tempword, FT1000_REG_SUP_IMASK);
<<<<<<< HEAD
	//DEBUG("ft1000_hw:ft1000_chkcard: read FT1000_REG_SUP_IMASK = %x\n", tempword);
=======
>>>>>>> d762f438
	if (tempword == 0) {
		DEBUG
		    ("ft1000_hw:ft1000_chkcard: IMASK = 0 Card not detected\n");
		return FALSE;
	}
	/* The system will return the value of 0xffff for the version register
	 * if the device is not present.
	 */
	status = ft1000_read_register(dev, &tempword, FT1000_REG_ASIC_ID);
<<<<<<< HEAD
	//DEBUG("ft1000_hw:ft1000_chkcard: read FT1000_REG_ASIC_ID = %x\n", tempword);
	if (tempword != 0x1b01) {
		dev->status |= FT1000_STATUS_CLOSING;	//mbelian
=======
	if (tempword != 0x1b01) {
		dev->status |= FT1000_STATUS_CLOSING;
>>>>>>> d762f438
		DEBUG
		    ("ft1000_hw:ft1000_chkcard: Version = 0xffff Card not detected\n");
		return FALSE;
	}
	return TRUE;
}

//---------------------------------------------------------------------------
//
// Function:   ft1000_receive_cmd
// Description: This function will read a message from the dpram area.
// Input:
//    dev - network device structure
//    pbuffer - caller supply address to buffer
//    pnxtph - pointer to next pseudo header
// Output:
//   Status = 0 (unsuccessful)
//          = 1 (successful)
//
//---------------------------------------------------------------------------
static bool ft1000_receive_cmd(struct ft1000_device *dev, u16 *pbuffer,
			       int maxsz, u16 *pnxtph)
{
	u16 size, ret;
	u16 *ppseudohdr;
	int i;
	u16 tempword;

	ret =
	    ft1000_read_dpram16(dev, FT1000_MAG_PH_LEN, (u8 *) &size,
				FT1000_MAG_PH_LEN_INDX);
	size = ntohs(size) + PSEUDOSZ;
	if (size > maxsz) {
		DEBUG("FT1000:ft1000_receive_cmd:Invalid command length = %d\n",
		      size);
		return FALSE;
	} else {
		ppseudohdr = (u16 *) pbuffer;
		ft1000_write_register(dev, FT1000_DPRAM_MAG_RX_BASE,
				      FT1000_REG_DPRAM_ADDR);
		ret =
		    ft1000_read_register(dev, pbuffer, FT1000_REG_MAG_DPDATAH);
<<<<<<< HEAD
		//DEBUG("ft1000_hw:received data = 0x%x\n", *pbuffer);
=======
>>>>>>> d762f438
		pbuffer++;
		ft1000_write_register(dev, FT1000_DPRAM_MAG_RX_BASE + 1,
				      FT1000_REG_DPRAM_ADDR);
		for (i = 0; i <= (size >> 2); i++) {
			ret =
			    ft1000_read_register(dev, pbuffer,
						 FT1000_REG_MAG_DPDATAL);
			pbuffer++;
			ret =
			    ft1000_read_register(dev, pbuffer,
						 FT1000_REG_MAG_DPDATAH);
			pbuffer++;
		}
		/* copy odd aligned word */
		ret =
		    ft1000_read_register(dev, pbuffer, FT1000_REG_MAG_DPDATAL);
<<<<<<< HEAD
		//DEBUG("ft1000_hw:received data = 0x%x\n", *pbuffer);
		pbuffer++;
		ret =
		    ft1000_read_register(dev, pbuffer, FT1000_REG_MAG_DPDATAH);
		//DEBUG("ft1000_hw:received data = 0x%x\n", *pbuffer);
=======

		pbuffer++;
		ret =
		    ft1000_read_register(dev, pbuffer, FT1000_REG_MAG_DPDATAH);

>>>>>>> d762f438
		pbuffer++;
		if (size & 0x0001) {
			/* copy odd byte from fifo */
			ret =
			    ft1000_read_register(dev, &tempword,
						 FT1000_REG_DPRAM_DATA);
			*pbuffer = ntohs(tempword);
		}
		/* Check if pseudo header checksum is good
		 * Calculate pseudo header checksum
		 */
		tempword = *ppseudohdr++;
		for (i = 1; i < 7; i++)
			tempword ^= *ppseudohdr++;
<<<<<<< HEAD

		if ((tempword != *ppseudohdr))
			return FALSE;

=======

		if ((tempword != *ppseudohdr))
			return FALSE;

>>>>>>> d762f438
		return TRUE;
	}
}

static int ft1000_dsp_prov(void *arg)
{
	struct ft1000_device *dev = (struct ft1000_device *)arg;
	struct ft1000_info *info = netdev_priv(dev->net);
	u16 tempword;
	u16 len;
	u16 i = 0;
	struct prov_record *ptr;
	struct pseudo_hdr *ppseudo_hdr;
	u16 *pmsg;
	u16 status;
	u16 TempShortBuf[256];

	DEBUG("*** DspProv Entered\n");

	while (list_empty(&info->prov_list) == 0) {
		DEBUG("DSP Provisioning List Entry\n");

		/* Check if doorbell is available */
		DEBUG("check if doorbell is cleared\n");
		status =
		    ft1000_read_register(dev, &tempword, FT1000_REG_DOORBELL);
		if (status) {
			DEBUG("ft1000_dsp_prov::ft1000_read_register error\n");
			break;
		}

		while (tempword & FT1000_DB_DPRAM_TX) {
			mdelay(10);
			i++;
			if (i == 10) {
				DEBUG("FT1000:ft1000_dsp_prov:message drop\n");
				return STATUS_FAILURE;
			}
			ft1000_read_register(dev, &tempword,
					     FT1000_REG_DOORBELL);
		}

		if (!(tempword & FT1000_DB_DPRAM_TX)) {
			DEBUG("*** Provision Data Sent to DSP\n");

			/* Send provisioning data */
			ptr =
			    list_entry(info->prov_list.next, struct prov_record,
				       list);
			len = *(u16 *) ptr->pprov_data;
			len = htons(len);
			len += PSEUDOSZ;

			pmsg = (u16 *) ptr->pprov_data;
			ppseudo_hdr = (struct pseudo_hdr *)pmsg;
			/* Insert slow queue sequence number */
			ppseudo_hdr->seq_num = info->squeseqnum++;
			ppseudo_hdr->portsrc = 0;
			/* Calculate new checksum */
			ppseudo_hdr->checksum = *pmsg++;
<<<<<<< HEAD
			//DEBUG("checksum = 0x%x\n", ppseudo_hdr->checksum);
			for (i = 1; i < 7; i++) {
				ppseudo_hdr->checksum ^= *pmsg++;
				//DEBUG("checksum = 0x%x\n", ppseudo_hdr->checksum);
=======
			for (i = 1; i < 7; i++) {
				ppseudo_hdr->checksum ^= *pmsg++;
>>>>>>> d762f438
			}

			TempShortBuf[0] = 0;
			TempShortBuf[1] = htons(len);
			memcpy(&TempShortBuf[2], ppseudo_hdr, len);

			status =
			    ft1000_write_dpram32(dev, 0,
						 (u8 *) &TempShortBuf[0],
						 (unsigned short)(len + 2));
			status =
			    ft1000_write_register(dev, FT1000_DB_DPRAM_TX,
						  FT1000_REG_DOORBELL);

			list_del(&ptr->list);
			kfree(ptr->pprov_data);
			kfree(ptr);
		}
		msleep(10);
	}

	DEBUG("DSP Provisioning List Entry finished\n");

	msleep(100);

	info->fProvComplete = 1;
	info->CardReady = 1;

	return STATUS_SUCCESS;
}

static int ft1000_proc_drvmsg(struct ft1000_device *dev, u16 size)
{
	struct ft1000_info *info = netdev_priv(dev->net);
	u16 msgtype;
	u16 tempword;
	struct media_msg *pmediamsg;
	struct dsp_init_msg *pdspinitmsg;
	struct drv_msg *pdrvmsg;
	u16 i;
	struct pseudo_hdr *ppseudo_hdr;
	u16 *pmsg;
	u16 status;
	union {
		u8 byte[2];
		u16 wrd;
	} convert;

	char *cmdbuffer = kmalloc(1600, GFP_KERNEL);
	if (!cmdbuffer)
		return STATUS_FAILURE;

	status = ft1000_read_dpram32(dev, 0x200, cmdbuffer, size);

#ifdef JDEBUG
	DEBUG("ft1000_proc_drvmsg:cmdbuffer\n");
	for (i = 0; i < size; i += 5) {
		if ((i + 5) < size)
			DEBUG("0x%x, 0x%x, 0x%x, 0x%x, 0x%x\n", cmdbuffer[i],
			      cmdbuffer[i + 1], cmdbuffer[i + 2],
			      cmdbuffer[i + 3], cmdbuffer[i + 4]);
		else {
			for (j = i; j < size; j++)
				DEBUG("0x%x ", cmdbuffer[j]);
			DEBUG("\n");
			break;
		}
	}
#endif
	pdrvmsg = (struct drv_msg *)&cmdbuffer[2];
	msgtype = ntohs(pdrvmsg->type);
	DEBUG("ft1000_proc_drvmsg:Command message type = 0x%x\n", msgtype);
	switch (msgtype) {
	case MEDIA_STATE:{
			DEBUG
			    ("ft1000_proc_drvmsg:Command message type = MEDIA_STATE");

			pmediamsg = (struct media_msg *)&cmdbuffer[0];
			if (info->ProgConStat != 0xFF) {
				if (pmediamsg->state) {
					DEBUG("Media is up\n");
					if (info->mediastate == 0) {
						if (info->NetDevRegDone) {
<<<<<<< HEAD
							//netif_carrier_on(dev->net);//mbelian
=======
>>>>>>> d762f438
							netif_wake_queue(dev->
									 net);
						}
						info->mediastate = 1;
<<<<<<< HEAD
						/*do_gettimeofday(&tv);
						   info->ConTm = tv.tv_sec; *///mbelian
=======
>>>>>>> d762f438
					}
				} else {
					DEBUG("Media is down\n");
					if (info->mediastate == 1) {
						info->mediastate = 0;
						if (info->NetDevRegDone) {
<<<<<<< HEAD
							//netif_carrier_off(dev->net); mbelian
							//netif_stop_queue(dev->net);
=======
>>>>>>> d762f438
						}
						info->ConTm = 0;
					}
				}
			} else {
				DEBUG("Media is down\n");
				if (info->mediastate == 1) {
					info->mediastate = 0;
<<<<<<< HEAD
					if (info->NetDevRegDone) {
						//netif_carrier_off(dev->net); //mbelian
						//netif_stop_queue(dev->net);
					}
=======
>>>>>>> d762f438
					info->ConTm = 0;
				}
			}
			break;
		}
	case DSP_INIT_MSG:{
			DEBUG
			    ("ft1000_proc_drvmsg:Command message type = DSP_INIT_MSG");

			pdspinitmsg = (struct dsp_init_msg *)&cmdbuffer[2];
			memcpy(info->DspVer, pdspinitmsg->DspVer, DSPVERSZ);
			DEBUG("DSPVER = 0x%2x 0x%2x 0x%2x 0x%2x\n",
			      info->DspVer[0], info->DspVer[1], info->DspVer[2],
			      info->DspVer[3]);
			memcpy(info->HwSerNum, pdspinitmsg->HwSerNum,
			       HWSERNUMSZ);
			memcpy(info->Sku, pdspinitmsg->Sku, SKUSZ);
			memcpy(info->eui64, pdspinitmsg->eui64, EUISZ);
			DEBUG("EUI64=%2x.%2x.%2x.%2x.%2x.%2x.%2x.%2x\n",
			      info->eui64[0], info->eui64[1], info->eui64[2],
			      info->eui64[3], info->eui64[4], info->eui64[5],
			      info->eui64[6], info->eui64[7]);
			dev->net->dev_addr[0] = info->eui64[0];
			dev->net->dev_addr[1] = info->eui64[1];
			dev->net->dev_addr[2] = info->eui64[2];
			dev->net->dev_addr[3] = info->eui64[5];
			dev->net->dev_addr[4] = info->eui64[6];
			dev->net->dev_addr[5] = info->eui64[7];

			if (ntohs(pdspinitmsg->length) ==
			    (sizeof(struct dsp_init_msg) - 20)) {
				memcpy(info->ProductMode,
				       pdspinitmsg->ProductMode, MODESZ);
				memcpy(info->RfCalVer, pdspinitmsg->RfCalVer,
				       CALVERSZ);
				memcpy(info->RfCalDate, pdspinitmsg->RfCalDate,
				       CALDATESZ);
				DEBUG("RFCalVer = 0x%2x 0x%2x\n",
				      info->RfCalVer[0], info->RfCalVer[1]);
			}
			break;
		}
	case DSP_PROVISION:{
			DEBUG
			    ("ft1000_proc_drvmsg:Command message type = DSP_PROVISION\n");

			/* kick off dspprov routine to start provisioning
			 * Send provisioning data to DSP
			 */
			if (list_empty(&info->prov_list) == 0) {
				info->fProvComplete = 0;
				status = ft1000_dsp_prov(dev);
				if (status != STATUS_SUCCESS)
					goto out;
			} else {
				info->fProvComplete = 1;
				status =
				    ft1000_write_register(dev, FT1000_DB_HB,
							  FT1000_REG_DOORBELL);
				DEBUG
				    ("FT1000:drivermsg:No more DSP provisioning data in dsp image\n");
			}
			DEBUG("ft1000_proc_drvmsg:DSP PROVISION is done\n");
			break;
		}
	case DSP_STORE_INFO:{
			DEBUG
			    ("ft1000_proc_drvmsg:Command message type = DSP_STORE_INFO");

			DEBUG("FT1000:drivermsg:Got DSP_STORE_INFO\n");
			tempword = ntohs(pdrvmsg->length);
			info->DSPInfoBlklen = tempword;
			if (tempword < (MAX_DSP_SESS_REC - 4)) {
				pmsg = (u16 *) &pdrvmsg->data[0];
				for (i = 0; i < ((tempword + 1) / 2); i++) {
					DEBUG
					    ("FT1000:drivermsg:dsp info data = 0x%x\n",
					     *pmsg);
					info->DSPInfoBlk[i + 10] = *pmsg++;
				}
			} else {
				info->DSPInfoBlklen = 0;
			}
			break;
		}
	case DSP_GET_INFO:{
			DEBUG("FT1000:drivermsg:Got DSP_GET_INFO\n");
			/* copy dsp info block to dsp */
			info->DrvMsgPend = 1;
			/* allow any outstanding ioctl to finish */
			mdelay(10);
			status =
			    ft1000_read_register(dev, &tempword,
						 FT1000_REG_DOORBELL);
			if (tempword & FT1000_DB_DPRAM_TX) {
				mdelay(10);
				status =
				    ft1000_read_register(dev, &tempword,
							 FT1000_REG_DOORBELL);
				if (tempword & FT1000_DB_DPRAM_TX) {
					mdelay(10);
					status =
					    ft1000_read_register(dev, &tempword,
								 FT1000_REG_DOORBELL);
					if (tempword & FT1000_DB_DPRAM_TX)
						break;
				}
			}
			/* Put message into Slow Queue
			 * Form Pseudo header
			 */
			pmsg = (u16 *) info->DSPInfoBlk;
			*pmsg++ = 0;
			*pmsg++ =
			    htons(info->DSPInfoBlklen + 20 +
				  info->DSPInfoBlklen);
			ppseudo_hdr =
			    (struct pseudo_hdr *)(u16 *) &info->DSPInfoBlk[2];
			ppseudo_hdr->length =
			    htons(info->DSPInfoBlklen + 4 +
				  info->DSPInfoBlklen);
			ppseudo_hdr->source = 0x10;
			ppseudo_hdr->destination = 0x20;
			ppseudo_hdr->portdest = 0;
			ppseudo_hdr->portsrc = 0;
			ppseudo_hdr->sh_str_id = 0;
			ppseudo_hdr->control = 0;
			ppseudo_hdr->rsvd1 = 0;
			ppseudo_hdr->rsvd2 = 0;
			ppseudo_hdr->qos_class = 0;
			/* Insert slow queue sequence number */
			ppseudo_hdr->seq_num = info->squeseqnum++;
			/* Insert application id */
			ppseudo_hdr->portsrc = 0;
			/* Calculate new checksum */
			ppseudo_hdr->checksum = *pmsg++;
			for (i = 1; i < 7; i++)
				ppseudo_hdr->checksum ^= *pmsg++;

			info->DSPInfoBlk[10] = 0x7200;
			info->DSPInfoBlk[11] = htons(info->DSPInfoBlklen);
			status =
			    ft1000_write_dpram32(dev, 0,
						 (u8 *) &info->DSPInfoBlk[0],
						 (unsigned short)(info->
								  DSPInfoBlklen
								  + 22));
			status =
			    ft1000_write_register(dev, FT1000_DB_DPRAM_TX,
						  FT1000_REG_DOORBELL);
			info->DrvMsgPend = 0;

			break;
		}

	case GET_DRV_ERR_RPT_MSG:{
			DEBUG("FT1000:drivermsg:Got GET_DRV_ERR_RPT_MSG\n");
			/* copy driver error message to dsp */
			info->DrvMsgPend = 1;
			/* allow any outstanding ioctl to finish */
			mdelay(10);
			status =
			    ft1000_read_register(dev, &tempword,
						 FT1000_REG_DOORBELL);
			if (tempword & FT1000_DB_DPRAM_TX) {
				mdelay(10);
				status =
				    ft1000_read_register(dev, &tempword,
							 FT1000_REG_DOORBELL);
				if (tempword & FT1000_DB_DPRAM_TX)
					mdelay(10);
			}

			if ((tempword & FT1000_DB_DPRAM_TX) == 0) {
				/* Put message into Slow Queue
				 * Form Pseudo header
				 */
				pmsg = (u16 *) &tempbuffer[0];
				ppseudo_hdr = (struct pseudo_hdr *)pmsg;
				ppseudo_hdr->length = htons(0x0012);
				ppseudo_hdr->source = 0x10;
				ppseudo_hdr->destination = 0x20;
				ppseudo_hdr->portdest = 0;
				ppseudo_hdr->portsrc = 0;
				ppseudo_hdr->sh_str_id = 0;
				ppseudo_hdr->control = 0;
				ppseudo_hdr->rsvd1 = 0;
				ppseudo_hdr->rsvd2 = 0;
				ppseudo_hdr->qos_class = 0;
				/* Insert slow queue sequence number */
				ppseudo_hdr->seq_num = info->squeseqnum++;
				/* Insert application id */
				ppseudo_hdr->portsrc = 0;
				/* Calculate new checksum */
				ppseudo_hdr->checksum = *pmsg++;
				for (i = 1; i < 7; i++)
					ppseudo_hdr->checksum ^= *pmsg++;

				pmsg = (u16 *) &tempbuffer[16];
				*pmsg++ = htons(RSP_DRV_ERR_RPT_MSG);
				*pmsg++ = htons(0x000e);
				*pmsg++ = htons(info->DSP_TIME[0]);
				*pmsg++ = htons(info->DSP_TIME[1]);
				*pmsg++ = htons(info->DSP_TIME[2]);
				*pmsg++ = htons(info->DSP_TIME[3]);
				convert.byte[0] = info->DspVer[0];
				convert.byte[1] = info->DspVer[1];
				*pmsg++ = convert.wrd;
				convert.byte[0] = info->DspVer[2];
				convert.byte[1] = info->DspVer[3];
				*pmsg++ = convert.wrd;
				*pmsg++ = htons(info->DrvErrNum);

				card_send_command(dev,
						 (unsigned char *)&tempbuffer[0],
						 (u16) (0x0012 + PSEUDOSZ));
				info->DrvErrNum = 0;
			}
			info->DrvMsgPend = 0;

			break;
		}

	default:
		break;
	}

	status = STATUS_SUCCESS;
out:
	kfree(cmdbuffer);
	DEBUG("return from ft1000_proc_drvmsg\n");
	return status;
}

int ft1000_poll(void* dev_id) {

    struct ft1000_device *dev = (struct ft1000_device *)dev_id;
	struct ft1000_info *info = netdev_priv(dev->net);

    u16 tempword;
    u16 status;
    u16 size;
    int i;
    u16 data;
    u16 modulo;
    u16 portid;
    u16 nxtph;
	struct dpram_blk *pdpram_blk;
	struct pseudo_hdr *ppseudo_hdr;
    unsigned long flags;

    if (ft1000_chkcard(dev) == FALSE) {
        DEBUG("ft1000_poll::ft1000_chkcard: failed\n");
        return STATUS_FAILURE;
    }

    status = ft1000_read_register (dev, &tempword, FT1000_REG_DOORBELL);

    if ( !status )
    {

        if (tempword & FT1000_DB_DPRAM_RX) {

            status = ft1000_read_dpram16(dev, 0x200, (u8 *)&data, 0);
            size = ntohs(data) + 16 + 2;
            if (size % 4) {
                modulo = 4 - (size % 4);
                size = size + modulo;
            }
            status = ft1000_read_dpram16(dev, 0x201, (u8 *)&portid, 1);
            portid &= 0xff;

            if (size < MAX_CMD_SQSIZE) {
                switch (portid)
                {
                    case DRIVERID:
                        DEBUG("ft1000_poll: FT1000_REG_DOORBELL message type: FT1000_DB_DPRAM_RX : portid DRIVERID\n");

                        status = ft1000_proc_drvmsg (dev, size);
                        if (status != STATUS_SUCCESS )
                            return status;
                        break;
                    case DSPBCMSGID:
                        // This is a dsp broadcast message
                        // Check which application has registered for dsp broadcast messages

    	    	        for (i=0; i<MAX_NUM_APP; i++) {
        	           if ( (info->app_info[i].DspBCMsgFlag) && (info->app_info[i].fileobject) &&
                                         (info->app_info[i].NumOfMsg < MAX_MSG_LIMIT)  )
			   {
			       nxtph = FT1000_DPRAM_RX_BASE + 2;
			       pdpram_blk = ft1000_get_buffer (&freercvpool);
			       if (pdpram_blk != NULL) {
			           if ( ft1000_receive_cmd(dev, pdpram_blk->pbuffer, MAX_CMD_SQSIZE, &nxtph) ) {
					ppseudo_hdr = (struct pseudo_hdr *)pdpram_blk->pbuffer;
				       // Put message into the appropriate application block
				       info->app_info[i].nRxMsg++;
				       spin_lock_irqsave(&free_buff_lock, flags);
				       list_add_tail(&pdpram_blk->list, &info->app_info[i].app_sqlist);
				       info->app_info[i].NumOfMsg++;
				       spin_unlock_irqrestore(&free_buff_lock, flags);
				       wake_up_interruptible(&info->app_info[i].wait_dpram_msg);
                                   }
                                   else {
				       info->app_info[i].nRxMsgMiss++;
				       // Put memory back to free pool
				       ft1000_free_buffer(pdpram_blk, &freercvpool);
				       DEBUG("pdpram_blk::ft1000_get_buffer NULL\n");
                                   }
                               }
                               else {
                                   DEBUG("Out of memory in free receive command pool\n");
                                   info->app_info[i].nRxMsgMiss++;
                               }
                           }
	                }
                        break;
                    default:
                        pdpram_blk = ft1000_get_buffer (&freercvpool);

                        if (pdpram_blk != NULL) {
                           if ( ft1000_receive_cmd(dev, pdpram_blk->pbuffer, MAX_CMD_SQSIZE, &nxtph) ) {
				ppseudo_hdr = (struct pseudo_hdr *)pdpram_blk->pbuffer;
                               // Search for correct application block
                               for (i=0; i<MAX_NUM_APP; i++) {
                                   if (info->app_info[i].app_id == ppseudo_hdr->portdest) {
                                       break;
                                   }
                               }

                               if (i == MAX_NUM_APP) {
                                   DEBUG("FT1000:ft1000_parse_dpram_msg: No application matching id = %d\n", ppseudo_hdr->portdest);
                                   // Put memory back to free pool
                                   ft1000_free_buffer(pdpram_blk, &freercvpool);
                               }
                               else {
                                   if (info->app_info[i].NumOfMsg > MAX_MSG_LIMIT) {
	                               // Put memory back to free pool
	                               ft1000_free_buffer(pdpram_blk, &freercvpool);
                                   }
                                   else {
                                       info->app_info[i].nRxMsg++;
                                       // Put message into the appropriate application block
                                       list_add_tail(&pdpram_blk->list, &info->app_info[i].app_sqlist);
            			       info->app_info[i].NumOfMsg++;
                                   }
                               }
                           }
                           else {
                               // Put memory back to free pool
                               ft1000_free_buffer(pdpram_blk, &freercvpool);
                           }
                        }
                        else {
                            DEBUG("Out of memory in free receive command pool\n");
                        }
                        break;
                }
            }
            else {
                DEBUG("FT1000:dpc:Invalid total length for SlowQ = %d\n", size);
            }
            status = ft1000_write_register (dev, FT1000_DB_DPRAM_RX, FT1000_REG_DOORBELL);
        }
        else if (tempword & FT1000_DSP_ASIC_RESET) {

            // Let's reset the ASIC from the Host side as well
            status = ft1000_write_register (dev, ASIC_RESET_BIT, FT1000_REG_RESET);
            status = ft1000_read_register (dev, &tempword, FT1000_REG_RESET);
            i = 0;
            while (tempword & ASIC_RESET_BIT) {
                status = ft1000_read_register (dev, &tempword, FT1000_REG_RESET);
                msleep(10);
                i++;
                if (i==100)
                    break;
            }
            if (i==100) {
                DEBUG("Unable to reset ASIC\n");
                return STATUS_SUCCESS;
            }
            msleep(10);
            // Program WMARK register
            status = ft1000_write_register (dev, 0x600, FT1000_REG_MAG_WATERMARK);
            // clear ASIC reset doorbell
            status = ft1000_write_register (dev, FT1000_DSP_ASIC_RESET, FT1000_REG_DOORBELL);
            msleep(10);
        }
        else if (tempword & FT1000_ASIC_RESET_REQ) {
            DEBUG("ft1000_poll: FT1000_REG_DOORBELL message type:  FT1000_ASIC_RESET_REQ\n");

            // clear ASIC reset request from DSP
            status = ft1000_write_register (dev, FT1000_ASIC_RESET_REQ, FT1000_REG_DOORBELL);
            status = ft1000_write_register (dev, HOST_INTF_BE, FT1000_REG_SUP_CTRL);
            // copy dsp session record from Adapter block
            status = ft1000_write_dpram32 (dev, 0, (u8 *)&info->DSPSess.Rec[0], 1024);
            // Program WMARK register
            status = ft1000_write_register (dev, 0x600, FT1000_REG_MAG_WATERMARK);
            // ring doorbell to tell DSP that ASIC is out of reset
            status = ft1000_write_register (dev, FT1000_ASIC_RESET_DSP, FT1000_REG_DOORBELL);
        }
        else if (tempword & FT1000_DB_COND_RESET) {
            DEBUG("ft1000_poll: FT1000_REG_DOORBELL message type:  FT1000_DB_COND_RESET\n");

	    if (info->fAppMsgPend == 0) {
               // Reset ASIC and DSP

                status    = ft1000_read_dpram16(dev, FT1000_MAG_DSP_TIMER0, (u8 *)&(info->DSP_TIME[0]), FT1000_MAG_DSP_TIMER0_INDX);
                status    = ft1000_read_dpram16(dev, FT1000_MAG_DSP_TIMER1, (u8 *)&(info->DSP_TIME[1]), FT1000_MAG_DSP_TIMER1_INDX);
                status    = ft1000_read_dpram16(dev, FT1000_MAG_DSP_TIMER2, (u8 *)&(info->DSP_TIME[2]), FT1000_MAG_DSP_TIMER2_INDX);
                status    = ft1000_read_dpram16(dev, FT1000_MAG_DSP_TIMER3, (u8 *)&(info->DSP_TIME[3]), FT1000_MAG_DSP_TIMER3_INDX);
                info->CardReady = 0;
                info->DrvErrNum = DSP_CONDRESET_INFO;
                DEBUG("ft1000_hw:DSP conditional reset requested\n");
                info->ft1000_reset(dev->net);
            }
            else {
                info->fProvComplete = 0;
                info->fCondResetPend = 1;
            }

            ft1000_write_register(dev, FT1000_DB_COND_RESET, FT1000_REG_DOORBELL);
        }

    }

    return STATUS_SUCCESS;

}<|MERGE_RESOLUTION|>--- conflicted
+++ resolved
@@ -488,32 +488,6 @@
 	commandbuf = (unsigned char *)kmalloc(size + 2, GFP_KERNEL);
 	memcpy((void *)commandbuf + 2, (void *)ptempbuffer, size);
 
-<<<<<<< HEAD
-	//DEBUG("card_send_command: Command Send\n");
-
-	ft1000_read_register(ft1000dev, &temp, FT1000_REG_DOORBELL);
-
-	if (temp & 0x0100)
-		msleep(10);
-
-	/* check for odd word */
-	size = size + 2;
-
-	/* Must force to be 32 bit aligned */
-	if (size % 4)
-		size += 4 - (size % 4);
-
-	//DEBUG("card_send_command: write dpram ... size=%d\n", size);
-	ft1000_write_dpram32(ft1000dev, 0, commandbuf, size);
-	msleep(1);
-	//DEBUG("card_send_command: write into doorbell ...\n");
-	ft1000_write_register(ft1000dev, FT1000_DB_DPRAM_TX,
-			      FT1000_REG_DOORBELL);
-	msleep(1);
-
-	ft1000_read_register(ft1000dev, &temp, FT1000_REG_DOORBELL);
-	//DEBUG("card_send_command: read doorbell ...temp=%x\n", temp);
-=======
 	ft1000_read_register(ft1000dev, &temp, FT1000_REG_DOORBELL);
 
 	if (temp & 0x0100)
@@ -534,7 +508,6 @@
 
 	ft1000_read_register(ft1000dev, &temp, FT1000_REG_DOORBELL);
 
->>>>>>> d762f438
 	if ((temp & 0x0100) == 0) {
 		//DEBUG("card_send_command: Message sent\n");
 	}
@@ -617,15 +590,8 @@
 	struct ft1000_info *info = netdev_priv(dev);
 	struct ft1000_device *ft1000dev = info->pFt1000Dev;
 	u16 tempword;
-<<<<<<< HEAD
 
 	DEBUG("ft1000_hw:ft1000_reset_asic called\n");
-
-	info->ASICResetNum++;
-=======
-
-	DEBUG("ft1000_hw:ft1000_reset_asic called\n");
->>>>>>> d762f438
 
 	/* Let's use the register provided by the Magnemite ASIC to reset the
 	 * ASIC and DSP.
@@ -666,7 +632,6 @@
 	struct prov_record *ptr;
 
 	DEBUG("ft1000_hw:ft1000_reset_card called.....\n");
-<<<<<<< HEAD
 
 	info->fCondResetPend = 1;
 	info->CardReady = 0;
@@ -685,27 +650,6 @@
 	DEBUG("ft1000_hw:ft1000_reset_card: reset asic\n");
 	ft1000_reset_asic(dev);
 
-	info->DSPResetNum++;
-=======
-
-	info->fCondResetPend = 1;
-	info->CardReady = 0;
-	info->fProvComplete = 0;
-
-	/* Make sure we free any memory reserve for provisioning */
-	while (list_empty(&info->prov_list) == 0) {
-		DEBUG("ft1000_reset_card:deleting provisioning record\n");
-		ptr =
-		    list_entry(info->prov_list.next, struct prov_record, list);
-		list_del(&ptr->list);
-		kfree(ptr->pprov_data);
-		kfree(ptr);
-	}
-
-	DEBUG("ft1000_hw:ft1000_reset_card: reset asic\n");
-	ft1000_reset_asic(dev);
->>>>>>> d762f438
-
 	DEBUG("ft1000_hw:ft1000_reset_card: call dsp_reload\n");
 	dsp_reload(ft1000dev);
 
@@ -800,20 +744,11 @@
 	spin_lock_init(&pInfo->dpram_lock);
 	pInfo->pFt1000Dev = ft1000dev;
 	pInfo->DrvErrNum = 0;
-<<<<<<< HEAD
-	pInfo->ASICResetNum = 0;
-=======
->>>>>>> d762f438
 	pInfo->registered = 1;
 	pInfo->ft1000_reset = ft1000_reset;
 	pInfo->mediastate = 0;
 	pInfo->fifo_cnt = 0;
 	pInfo->DeviceCreated = FALSE;
-<<<<<<< HEAD
-	pInfo->CurrentInterruptEnableMask = ISR_DEFAULT_MASK;
-	pInfo->InterruptsEnabled = FALSE;
-=======
->>>>>>> d762f438
 	pInfo->CardReady = 0;
 	pInfo->DSP_TIME[0] = 0;
 	pInfo->DSP_TIME[1] = 0;
@@ -839,7 +774,6 @@
 #endif
 
 	ft1000dev->net = netdev;
-<<<<<<< HEAD
 
 	DEBUG("Initialize free_buff_lock and freercvpool\n");
 	spin_lock_init(&free_buff_lock);
@@ -849,17 +783,6 @@
 	 */
 	INIT_LIST_HEAD(&freercvpool);
 
-=======
-
-	DEBUG("Initialize free_buff_lock and freercvpool\n");
-	spin_lock_init(&free_buff_lock);
-
-	/* initialize a list of buffers to be use for queuing
-	 * up receive command data
-	 */
-	INIT_LIST_HEAD(&freercvpool);
-
->>>>>>> d762f438
 	/* create list of free buffers */
 	for (i = 0; i < NUM_OF_FREE_BUFFERS; i++) {
 		/* Get memory for DPRAM_DATA link list */
@@ -963,19 +886,9 @@
 {
 
 	struct ft1000_device *ft1000dev = urb->context;
-<<<<<<< HEAD
-
-    //DEBUG("ft1000_usb_transmit_complete entered\n");
 
 	if (urb->status)
 		pr_err("%s: TX status %d\n", ft1000dev->net->name, urb->status);
-
-	netif_wake_queue(ft1000dev->net);
-=======
-
-	if (urb->status)
-		pr_err("%s: TX status %d\n", ft1000dev->net->name, urb->status);
->>>>>>> d762f438
 
 	netif_wake_queue(ft1000dev->net);
 }
@@ -1008,11 +921,6 @@
 		DEBUG("ft1000_copy_down_pkt::Card Not Ready\n");
 		return -ENODEV;
 	}
-<<<<<<< HEAD
-
-	//DEBUG("ft1000_copy_down_pkt() entered, len = %d\n", len);
-=======
->>>>>>> d762f438
 
 	count = sizeof(struct pseudo_hdr) + len;
 	if (count > MAX_BUF_SIZE) {
@@ -1041,11 +949,6 @@
 	memcpy(&(pFt1000Dev->tx_buf[sizeof(struct pseudo_hdr)]), packet, len);
 
 	netif_stop_queue(netdev);
-<<<<<<< HEAD
-
-	//DEBUG ("ft1000_copy_down_pkt: count = %d\n", count);
-=======
->>>>>>> d762f438
 
 	usb_fill_bulk_urb(pFt1000Dev->tx_urb,
 			  pFt1000Dev->dev,
@@ -1055,14 +958,6 @@
 			  ft1000_usb_transmit_complete, (void *)pFt1000Dev);
 
 	t = (u8 *) pFt1000Dev->tx_urb->transfer_buffer;
-<<<<<<< HEAD
-	//DEBUG("transfer_length=%d\n", pFt1000Dev->tx_urb->transfer_buffer_length);
-	/*for (i=0; i<count; i++ )
-	   {
-	   DEBUG("%x    ", *t++ );
-	   } */
-=======
->>>>>>> d762f438
 
 	ret = usb_submit_urb(pFt1000Dev->tx_urb, GFP_ATOMIC);
 
@@ -1074,11 +969,6 @@
 		pInfo->stats.tx_bytes += (len + 14);
 	}
 
-<<<<<<< HEAD
-	//DEBUG("ft1000_copy_down_pkt() exit\n");
-
-=======
->>>>>>> d762f438
 	return 0;
 }
 
@@ -1104,9 +994,6 @@
 	u8 *pdata;
 	int maxlen, pipe;
 
-<<<<<<< HEAD
-	//DEBUG(" ft1000_start_xmit() entered\n");
-
 	if (skb == NULL) {
 		DEBUG("ft1000_hw: ft1000_start_xmit:skb == NULL!!!\n");
 		return NETDEV_TX_OK;
@@ -1116,17 +1003,12 @@
 		DEBUG("network driver is closed, return\n");
 		goto err;
 	}
-	//DEBUG("ft1000_start_xmit 1:length of packet = %d\n", skb->len);
+
 	pipe =
 	    usb_sndbulkpipe(pFt1000Dev->dev, pFt1000Dev->bulk_out_endpointAddr);
 	maxlen = usb_maxpacket(pFt1000Dev->dev, pipe, usb_pipeout(pipe));
-	//DEBUG("ft1000_start_xmit 2: pipe=%d dev->maxpacket  = %d\n", pipe, maxlen);
 
 	pdata = (u8 *) skb->data;
-	/*for (i=0; i<skb->len; i++)
-	   DEBUG("skb->data[%d]=%x    ", i, *(skb->data+i));
-
-	   DEBUG("\n"); */
 
 	if (pInfo->mediastate == 0) {
 		/* Drop packet is mediastate is down */
@@ -1139,46 +1021,12 @@
 		DEBUG("ft1000_hw:ft1000_start_xmit:invalid ethernet length\n");
 		goto err;
 	}
-//mbelian
-=======
-	if (skb == NULL) {
-		DEBUG("ft1000_hw: ft1000_start_xmit:skb == NULL!!!\n");
-		return NETDEV_TX_OK;
-	}
-
-	if (pFt1000Dev->status & FT1000_STATUS_CLOSING) {
-		DEBUG("network driver is closed, return\n");
-		goto err;
-	}
-
-	pipe =
-	    usb_sndbulkpipe(pFt1000Dev->dev, pFt1000Dev->bulk_out_endpointAddr);
-	maxlen = usb_maxpacket(pFt1000Dev->dev, pipe, usb_pipeout(pipe));
-
-	pdata = (u8 *) skb->data;
-
-	if (pInfo->mediastate == 0) {
-		/* Drop packet is mediastate is down */
-		DEBUG("ft1000_hw:ft1000_start_xmit:mediastate is down\n");
-		goto err;
-	}
-
-	if ((skb->len < ENET_HEADER_SIZE) || (skb->len > ENET_MAX_SIZE)) {
-		/* Drop packet which has invalid size */
-		DEBUG("ft1000_hw:ft1000_start_xmit:invalid ethernet length\n");
-		goto err;
-	}
-
->>>>>>> d762f438
+
 	ft1000_copy_down_pkt(dev, (pdata + ENET_HEADER_SIZE - 2),
 			     skb->len - ENET_HEADER_SIZE + 2);
 
 err:
 	dev_kfree_skb(skb);
-<<<<<<< HEAD
-	//DEBUG(" ft1000_start_xmit() exit\n");
-=======
->>>>>>> d762f438
 
 	return NETDEV_TX_OK;
 }
@@ -1205,35 +1053,20 @@
 
 	u16 tempword;
 	u16 len;
-<<<<<<< HEAD
-	u16 lena;		//mbelian
-=======
 	u16 lena;
->>>>>>> d762f438
 	struct sk_buff *skb;
 	u16 i;
 	u8 *pbuffer = NULL;
 	u8 *ptemp = NULL;
 	u16 *chksum;
 
-<<<<<<< HEAD
-	//DEBUG("ft1000_copy_up_pkt entered\n");
-
-=======
->>>>>>> d762f438
 	if (ft1000dev->status & FT1000_STATUS_CLOSING) {
 		DEBUG("network driver is closed, return\n");
 		return STATUS_SUCCESS;
 	}
 	// Read length
 	len = urb->transfer_buffer_length;
-<<<<<<< HEAD
-	lena = urb->actual_length;	//mbelian
-	//DEBUG("ft1000_copy_up_pkt: transfer_buffer_length=%d, actual_buffer_len=%d\n",
-	//       urb->transfer_buffer_length, urb->actual_length);
-=======
 	lena = urb->actual_length;
->>>>>>> d762f438
 
 	chksum = (u16 *) ft1000dev->rx_buf;
 
@@ -1246,9 +1079,6 @@
 		ft1000_submit_rx_urb(info);
 		return STATUS_FAILURE;
 	}
-<<<<<<< HEAD
-
-	//DEBUG("ft1000_copy_up_pkt: checksum is correct %x\n", *chksum);
 
 	skb = dev_alloc_skb(len + 12 + 2);
 
@@ -1281,12 +1111,6 @@
 	memcpy(pbuffer, ft1000dev->rx_buf + sizeof(struct pseudo_hdr),
 	       len - sizeof(struct pseudo_hdr));
 
-	//DEBUG("ft1000_copy_up_pkt: Data passed to Protocol layer\n");
-	/*for (i=0; i<len+12; i++)
-	   {
-	   DEBUG("ft1000_copy_up_pkt: Protocol Data: 0x%x\n ", *ptemp++);
-	   } */
-
 	skb->dev = net;
 
 	skb->protocol = eth_type_trans(skb, net);
@@ -1295,56 +1119,10 @@
 
 	info->stats.rx_packets++;
 	/* Add on 12 bytes for MAC address which was removed */
-	info->stats.rx_bytes += (lena + 12);	//mbelian
+	info->stats.rx_bytes += (lena + 12);
 
 	ft1000_submit_rx_urb(info);
-	//DEBUG("ft1000_copy_up_pkt exited\n");
-=======
-
-	skb = dev_alloc_skb(len + 12 + 2);
-
-	if (skb == NULL) {
-		DEBUG("ft1000_copy_up_pkt: No Network buffers available\n");
-		info->stats.rx_errors++;
-		ft1000_submit_rx_urb(info);
-		return STATUS_FAILURE;
-	}
-
-	pbuffer = (u8 *) skb_put(skb, len + 12);
-
-	/* subtract the number of bytes read already */
-	ptemp = pbuffer;
-
-	/* fake MAC address */
-	*pbuffer++ = net->dev_addr[0];
-	*pbuffer++ = net->dev_addr[1];
-	*pbuffer++ = net->dev_addr[2];
-	*pbuffer++ = net->dev_addr[3];
-	*pbuffer++ = net->dev_addr[4];
-	*pbuffer++ = net->dev_addr[5];
-	*pbuffer++ = 0x00;
-	*pbuffer++ = 0x07;
-	*pbuffer++ = 0x35;
-	*pbuffer++ = 0xff;
-	*pbuffer++ = 0xff;
-	*pbuffer++ = 0xfe;
-
-	memcpy(pbuffer, ft1000dev->rx_buf + sizeof(struct pseudo_hdr),
-	       len - sizeof(struct pseudo_hdr));
-
-	skb->dev = net;
-
-	skb->protocol = eth_type_trans(skb, net);
-	skb->ip_summed = CHECKSUM_UNNECESSARY;
-	netif_rx(skb);
-
-	info->stats.rx_packets++;
-	/* Add on 12 bytes for MAC address which was removed */
-	info->stats.rx_bytes += (lena + 12);
-
-	ft1000_submit_rx_urb(info);
-
->>>>>>> d762f438
+
 	return SUCCESS;
 }
 
@@ -1367,15 +1145,8 @@
 	int result;
 	struct ft1000_device *pFt1000Dev = info->pFt1000Dev;
 
-<<<<<<< HEAD
-	//DEBUG ("ft1000_submit_rx_urb entered: sizeof rx_urb is %d\n", sizeof(*pFt1000Dev->rx_urb));
 	if (pFt1000Dev->status & FT1000_STATUS_CLOSING) {
 		DEBUG("network driver is closed, return\n");
-		//usb_kill_urb(pFt1000Dev->rx_urb); //mbelian
-=======
-	if (pFt1000Dev->status & FT1000_STATUS_CLOSING) {
-		DEBUG("network driver is closed, return\n");
->>>>>>> d762f438
 		return -ENODEV;
 	}
 
@@ -1393,10 +1164,6 @@
 		       result);
 		return result;
 	}
-<<<<<<< HEAD
-	//DEBUG("ft1000_submit_rx_urb exit: result=%d\n", result);
-=======
->>>>>>> d762f438
 
 	return 0;
 }
@@ -1419,25 +1186,6 @@
 static int ft1000_open(struct net_device *dev)
 {
 	struct ft1000_info *pInfo = netdev_priv(dev);
-<<<<<<< HEAD
-	struct timeval tv;	//mbelian
-	int ret;
-
-	DEBUG("ft1000_open is called for card %d\n", pInfo->CardNumber);
-	//DEBUG("ft1000_open: dev->addr=%x, dev->addr_len=%d\n", dev->addr, dev->addr_len);
-
-	pInfo->stats.rx_bytes = 0;	//mbelian
-	pInfo->stats.tx_bytes = 0;	//mbelian
-	pInfo->stats.rx_packets = 0;	//mbelian
-	pInfo->stats.tx_packets = 0;	//mbelian
-	do_gettimeofday(&tv);
-	pInfo->ConTm = tv.tv_sec;
-	pInfo->ProgConStat = 0;	//mbelian
-
-	netif_start_queue(dev);
-
-	netif_carrier_on(dev);	//mbelian
-=======
 	struct timeval tv;
 	int ret;
 
@@ -1454,7 +1202,6 @@
 	netif_start_queue(dev);
 
 	netif_carrier_on(dev);
->>>>>>> d762f438
 
 	ret = ft1000_submit_rx_urb(pInfo);
 
@@ -1479,23 +1226,6 @@
 {
 	struct ft1000_info *pInfo = netdev_priv(net);
 	struct ft1000_device *ft1000dev = pInfo->pFt1000Dev;
-<<<<<<< HEAD
-
-	//DEBUG ("ft1000_close: netdev->refcnt=%d\n", net->refcnt);
-
-	ft1000dev->status |= FT1000_STATUS_CLOSING;
-
-	//DEBUG("ft1000_close: calling usb_kill_urb \n");
-
-	DEBUG("ft1000_close: pInfo=%p, ft1000dev=%p\n", pInfo, ft1000dev);
-	netif_carrier_off(net);	//mbelian
-	netif_stop_queue(net);
-	//DEBUG("ft1000_close: netif_stop_queue called\n");
-	ft1000dev->status &= ~FT1000_STATUS_CLOSING;
-
-	pInfo->ProgConStat = 0xff;	//mbelian
-
-=======
 
 	ft1000dev->status |= FT1000_STATUS_CLOSING;
 
@@ -1506,7 +1236,6 @@
 
 	pInfo->ProgConStat = 0xff;
 
->>>>>>> d762f438
 	return 0;
 }
 
@@ -1545,10 +1274,6 @@
 	 * set to zero.
 	 */
 	status = ft1000_read_register(dev, &tempword, FT1000_REG_SUP_IMASK);
-<<<<<<< HEAD
-	//DEBUG("ft1000_hw:ft1000_chkcard: read FT1000_REG_SUP_IMASK = %x\n", tempword);
-=======
->>>>>>> d762f438
 	if (tempword == 0) {
 		DEBUG
 		    ("ft1000_hw:ft1000_chkcard: IMASK = 0 Card not detected\n");
@@ -1558,14 +1283,8 @@
 	 * if the device is not present.
 	 */
 	status = ft1000_read_register(dev, &tempword, FT1000_REG_ASIC_ID);
-<<<<<<< HEAD
-	//DEBUG("ft1000_hw:ft1000_chkcard: read FT1000_REG_ASIC_ID = %x\n", tempword);
-	if (tempword != 0x1b01) {
-		dev->status |= FT1000_STATUS_CLOSING;	//mbelian
-=======
 	if (tempword != 0x1b01) {
 		dev->status |= FT1000_STATUS_CLOSING;
->>>>>>> d762f438
 		DEBUG
 		    ("ft1000_hw:ft1000_chkcard: Version = 0xffff Card not detected\n");
 		return FALSE;
@@ -1608,10 +1327,6 @@
 				      FT1000_REG_DPRAM_ADDR);
 		ret =
 		    ft1000_read_register(dev, pbuffer, FT1000_REG_MAG_DPDATAH);
-<<<<<<< HEAD
-		//DEBUG("ft1000_hw:received data = 0x%x\n", *pbuffer);
-=======
->>>>>>> d762f438
 		pbuffer++;
 		ft1000_write_register(dev, FT1000_DPRAM_MAG_RX_BASE + 1,
 				      FT1000_REG_DPRAM_ADDR);
@@ -1628,19 +1343,11 @@
 		/* copy odd aligned word */
 		ret =
 		    ft1000_read_register(dev, pbuffer, FT1000_REG_MAG_DPDATAL);
-<<<<<<< HEAD
-		//DEBUG("ft1000_hw:received data = 0x%x\n", *pbuffer);
+
 		pbuffer++;
 		ret =
 		    ft1000_read_register(dev, pbuffer, FT1000_REG_MAG_DPDATAH);
-		//DEBUG("ft1000_hw:received data = 0x%x\n", *pbuffer);
-=======
-
-		pbuffer++;
-		ret =
-		    ft1000_read_register(dev, pbuffer, FT1000_REG_MAG_DPDATAH);
-
->>>>>>> d762f438
+
 		pbuffer++;
 		if (size & 0x0001) {
 			/* copy odd byte from fifo */
@@ -1655,17 +1362,10 @@
 		tempword = *ppseudohdr++;
 		for (i = 1; i < 7; i++)
 			tempword ^= *ppseudohdr++;
-<<<<<<< HEAD
 
 		if ((tempword != *ppseudohdr))
 			return FALSE;
 
-=======
-
-		if ((tempword != *ppseudohdr))
-			return FALSE;
-
->>>>>>> d762f438
 		return TRUE;
 	}
 }
@@ -1726,15 +1426,8 @@
 			ppseudo_hdr->portsrc = 0;
 			/* Calculate new checksum */
 			ppseudo_hdr->checksum = *pmsg++;
-<<<<<<< HEAD
-			//DEBUG("checksum = 0x%x\n", ppseudo_hdr->checksum);
 			for (i = 1; i < 7; i++) {
 				ppseudo_hdr->checksum ^= *pmsg++;
-				//DEBUG("checksum = 0x%x\n", ppseudo_hdr->checksum);
-=======
-			for (i = 1; i < 7; i++) {
-				ppseudo_hdr->checksum ^= *pmsg++;
->>>>>>> d762f438
 			}
 
 			TempShortBuf[0] = 0;
@@ -1818,30 +1511,16 @@
 					DEBUG("Media is up\n");
 					if (info->mediastate == 0) {
 						if (info->NetDevRegDone) {
-<<<<<<< HEAD
-							//netif_carrier_on(dev->net);//mbelian
-=======
->>>>>>> d762f438
 							netif_wake_queue(dev->
 									 net);
 						}
 						info->mediastate = 1;
-<<<<<<< HEAD
-						/*do_gettimeofday(&tv);
-						   info->ConTm = tv.tv_sec; *///mbelian
-=======
->>>>>>> d762f438
 					}
 				} else {
 					DEBUG("Media is down\n");
 					if (info->mediastate == 1) {
 						info->mediastate = 0;
 						if (info->NetDevRegDone) {
-<<<<<<< HEAD
-							//netif_carrier_off(dev->net); mbelian
-							//netif_stop_queue(dev->net);
-=======
->>>>>>> d762f438
 						}
 						info->ConTm = 0;
 					}
@@ -1850,13 +1529,6 @@
 				DEBUG("Media is down\n");
 				if (info->mediastate == 1) {
 					info->mediastate = 0;
-<<<<<<< HEAD
-					if (info->NetDevRegDone) {
-						//netif_carrier_off(dev->net); //mbelian
-						//netif_stop_queue(dev->net);
-					}
-=======
->>>>>>> d762f438
 					info->ConTm = 0;
 				}
 			}
