--- conflicted
+++ resolved
@@ -3694,11 +3694,7 @@
 			pbss_network = (struct wlan_bssid_ex *)&pnetwork->network;
 
 			p = rtw_get_ie(pbss_network->ies + _FIXED_IE_LENGTH_, WLAN_EID_HT_CAPABILITY, &len, pbss_network->ie_length - _FIXED_IE_LENGTH_);
-<<<<<<< HEAD
-			if ((p == NULL) || (len == 0)) {/* non-HT */
-=======
 			if (!p || len == 0) {/* non-HT */
->>>>>>> df0cc57e
 
 				if (pbss_network->configuration.ds_config <= 0)
 					continue;
