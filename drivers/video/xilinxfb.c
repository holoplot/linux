/*
 * xilinxfb.c
 *
 * Xilinx TFT LCD frame buffer driver
 *
 * Author: MontaVista Software, Inc.
 *         source@mvista.com
 *
 * 2002-2007 (c) MontaVista Software, Inc.
 * 2007 (c) Secret Lab Technologies, Ltd.
 *
 * This file is licensed under the terms of the GNU General Public License
 * version 2.  This program is licensed "as is" without any warranty of any
 * kind, whether express or implied.
 */

/*
 * This driver was based on au1100fb.c by MontaVista rewritten for 2.6
 * by Embedded Alley Solutions <source@embeddedalley.com>, which in turn
 * was based on skeletonfb.c, Skeleton for a frame buffer device by
 * Geert Uytterhoeven.
 */

#include <linux/device.h>
#include <linux/module.h>
#include <linux/kernel.h>
#include <linux/version.h>
#include <linux/errno.h>
#include <linux/string.h>
#include <linux/mm.h>
#include <linux/fb.h>
#include <linux/init.h>
#include <linux/dma-mapping.h>
#include <linux/platform_device.h>
#if defined(CONFIG_OF)
#include <linux/of_device.h>
#include <linux/of_platform.h>
#endif
#include <asm/io.h>
#include <linux/xilinxfb.h>

#define DRIVER_NAME		"xilinxfb"
#define DRIVER_DESCRIPTION	"Xilinx TFT LCD frame buffer driver"

/*
 * Xilinx calls it "PLB TFT LCD Controller" though it can also be used for
 * the VGA port on the Xilinx ML40x board. This is a hardware display controller
 * for a 640x480 resolution TFT or VGA screen.
 *
 * The interface to the framebuffer is nice and simple.  There are two
 * control registers.  The first tells the LCD interface where in memory
 * the frame buffer is (only the 11 most significant bits are used, so
 * don't start thinking about scrolling).  The second allows the LCD to
 * be turned on or off as well as rotated 180 degrees.
 */
#define NUM_REGS	2
#define REG_FB_ADDR	0
#define REG_CTRL	1
#define REG_CTRL_ENABLE	 0x0001
#define REG_CTRL_ROTATE	 0x0002

/*
 * The hardware only handles a single mode: 640x480 24 bit true
 * color. Each pixel gets a word (32 bits) of memory.  Within each word,
 * the 8 most significant bits are ignored, the next 8 bits are the red
 * level, the next 8 bits are the green level and the 8 least
 * significant bits are the blue level.  Each row of the LCD uses 1024
 * words, but only the first 640 pixels are displayed with the other 384
 * words being ignored.  There are 480 rows.
 */
#define BYTES_PER_PIXEL	4
#define BITS_PER_PIXEL	(BYTES_PER_PIXEL * 8)

#define RED_SHIFT	16
#define GREEN_SHIFT	8
#define BLUE_SHIFT	0

#define PALETTE_ENTRIES_NO	16	/* passed to fb_alloc_cmap() */

/*
 * Default xilinxfb configuration
 */
static struct xilinxfb_platform_data xilinx_fb_default_pdata = {
	.xres = 640,
	.yres = 480,
	.xvirt = 1024,
	.yvirt = 480,
};

/*
 * Here are the default fb_fix_screeninfo and fb_var_screeninfo structures
 */
static struct fb_fix_screeninfo xilinx_fb_fix = {
	.id =		"Xilinx",
	.type =		FB_TYPE_PACKED_PIXELS,
	.visual =	FB_VISUAL_TRUECOLOR,
	.accel =	FB_ACCEL_NONE
};

static struct fb_var_screeninfo xilinx_fb_var = {
	.bits_per_pixel =	BITS_PER_PIXEL,

	.red =		{ RED_SHIFT, 8, 0 },
	.green =	{ GREEN_SHIFT, 8, 0 },
	.blue =		{ BLUE_SHIFT, 8, 0 },
	.transp =	{ 0, 0, 0 },

	.activate =	FB_ACTIVATE_NOW
};

struct xilinxfb_drvdata {

	struct fb_info	info;		/* FB driver info record */

	u32		regs_phys;	/* phys. address of the control registers */
	u32 __iomem	*regs;		/* virt. address of the control registers */

	void		*fb_virt;	/* virt. address of the frame buffer */
	dma_addr_t	fb_phys;	/* phys. address of the frame buffer */
	int		fb_alloced;	/* Flag, was the fb memory alloced? */

	u32		reg_ctrl_default;

	u32		pseudo_palette[PALETTE_ENTRIES_NO];
					/* Fake palette of 16 colors */
};

#define to_xilinxfb_drvdata(_info) \
	container_of(_info, struct xilinxfb_drvdata, info)

/*
 * The LCD controller has DCR interface to its registers, but all
 * the boards and configurations the driver has been tested with
 * use opb2dcr bridge. So the registers are seen as memory mapped.
 * This macro is to make it simple to add the direct DCR access
 * when it's needed.
 */
#define xilinx_fb_out_be32(driverdata, offset, val) \
	out_be32(driverdata->regs + offset, val)

static int
xilinx_fb_setcolreg(unsigned regno, unsigned red, unsigned green, unsigned blue,
	unsigned transp, struct fb_info *fbi)
{
	u32 *palette = fbi->pseudo_palette;

	if (regno >= PALETTE_ENTRIES_NO)
		return -EINVAL;

	if (fbi->var.grayscale) {
		/* Convert color to grayscale.
		 * grayscale = 0.30*R + 0.59*G + 0.11*B */
		red = green = blue =
			(red * 77 + green * 151 + blue * 28 + 127) >> 8;
	}

	/* fbi->fix.visual is always FB_VISUAL_TRUECOLOR */

	/* We only handle 8 bits of each color. */
	red >>= 8;
	green >>= 8;
	blue >>= 8;
	palette[regno] = (red << RED_SHIFT) | (green << GREEN_SHIFT) |
			 (blue << BLUE_SHIFT);

	return 0;
}

static int
xilinx_fb_blank(int blank_mode, struct fb_info *fbi)
{
	struct xilinxfb_drvdata *drvdata = to_xilinxfb_drvdata(fbi);

	switch (blank_mode) {
	case FB_BLANK_UNBLANK:
		/* turn on panel */
		xilinx_fb_out_be32(drvdata, REG_CTRL, drvdata->reg_ctrl_default);
		break;

	case FB_BLANK_NORMAL:
	case FB_BLANK_VSYNC_SUSPEND:
	case FB_BLANK_HSYNC_SUSPEND:
	case FB_BLANK_POWERDOWN:
		/* turn off panel */
		xilinx_fb_out_be32(drvdata, REG_CTRL, 0);
	default:
		break;

	}
	return 0; /* success */
}

static struct fb_ops xilinxfb_ops =
{
	.owner			= THIS_MODULE,
	.fb_setcolreg		= xilinx_fb_setcolreg,
	.fb_blank		= xilinx_fb_blank,
	.fb_fillrect		= cfb_fillrect,
	.fb_copyarea		= cfb_copyarea,
	.fb_imageblit		= cfb_imageblit,
};

/* ---------------------------------------------------------------------
 * Bus independent setup/teardown
 */

static int xilinxfb_assign(struct device *dev, unsigned long physaddr,
			   struct xilinxfb_platform_data *pdata)
{
	struct xilinxfb_drvdata *drvdata;
	int rc;
	int fbsize = pdata->xvirt * pdata->yvirt * BYTES_PER_PIXEL;

	/* Allocate the driver data region */
	drvdata = kzalloc(sizeof(*drvdata), GFP_KERNEL);
	if (!drvdata) {
		dev_err(dev, "Couldn't allocate device private record\n");
		return -ENOMEM;
	}
	dev_set_drvdata(dev, drvdata);

	/* Map the control registers in */
	if (!request_mem_region(physaddr, 8, DRIVER_NAME)) {
		dev_err(dev, "Couldn't lock memory region at 0x%08lX\n",
			physaddr);
		rc = -ENODEV;
		goto err_region;
	}
	drvdata->regs_phys = physaddr;
	drvdata->regs = ioremap(physaddr, 8);
	if (!drvdata->regs) {
		dev_err(dev, "Couldn't lock memory region at 0x%08lX\n",
			physaddr);
		rc = -ENODEV;
		goto err_map;
	}

	/* Allocate the framebuffer memory */
	if (pdata->fb_phys) {
		drvdata->fb_phys = pdata->fb_phys;
		drvdata->fb_virt = ioremap(pdata->fb_phys, fbsize);
	} else {
		drvdata->fb_alloced = 1;
		drvdata->fb_virt = dma_alloc_coherent(dev, PAGE_ALIGN(fbsize),
					&drvdata->fb_phys, GFP_KERNEL);
	}

	if (!drvdata->fb_virt) {
		dev_err(dev, "Could not allocate frame buffer memory\n");
		rc = -ENOMEM;
		goto err_fbmem;
	}

	/* Clear (turn to black) the framebuffer */
	memset_io((void __iomem *)drvdata->fb_virt, 0, fbsize);

	/* Tell the hardware where the frame buffer is */
	xilinx_fb_out_be32(drvdata, REG_FB_ADDR, drvdata->fb_phys);

	/* Turn on the display */
	drvdata->reg_ctrl_default = REG_CTRL_ENABLE;
	if (pdata->rotate_screen)
		drvdata->reg_ctrl_default |= REG_CTRL_ROTATE;
	xilinx_fb_out_be32(drvdata, REG_CTRL, drvdata->reg_ctrl_default);

	/* Fill struct fb_info */
	drvdata->info.device = dev;
	drvdata->info.screen_base = (void __iomem *)drvdata->fb_virt;
	drvdata->info.fbops = &xilinxfb_ops;
	drvdata->info.fix = xilinx_fb_fix;
	drvdata->info.fix.smem_start = drvdata->fb_phys;
	drvdata->info.fix.smem_len = fbsize;
	drvdata->info.fix.line_length = pdata->xvirt * BYTES_PER_PIXEL;

	drvdata->info.pseudo_palette = drvdata->pseudo_palette;
	drvdata->info.flags = FBINFO_DEFAULT;
	drvdata->info.var = xilinx_fb_var;
	drvdata->info.var.height = pdata->screen_height_mm;
	drvdata->info.var.width = pdata->screen_width_mm;
	drvdata->info.var.xres = pdata->xres;
	drvdata->info.var.yres = pdata->yres;
	drvdata->info.var.xres_virtual = pdata->xvirt;
	drvdata->info.var.yres_virtual = pdata->yvirt;

	/* Allocate a colour map */
	rc = fb_alloc_cmap(&drvdata->info.cmap, PALETTE_ENTRIES_NO, 0);
	if (rc) {
		dev_err(dev, "Fail to allocate colormap (%d entries)\n",
			PALETTE_ENTRIES_NO);
		goto err_cmap;
	}

	/* Register new frame buffer */
	rc = register_framebuffer(&drvdata->info);
	if (rc) {
		dev_err(dev, "Could not register frame buffer\n");
		goto err_regfb;
	}

	/* Put a banner in the log (for DEBUG) */
	dev_dbg(dev, "regs: phys=%lx, virt=%p\n", physaddr, drvdata->regs);
	dev_dbg(dev, "fb: phys=%p, virt=%p, size=%x\n",
		(void*)drvdata->fb_phys, drvdata->fb_virt, fbsize);

	return 0;	/* success */

err_regfb:
	fb_dealloc_cmap(&drvdata->info.cmap);

err_cmap:
	if (drvdata->fb_alloced)
		dma_free_coherent(dev, PAGE_ALIGN(fbsize), drvdata->fb_virt,
			drvdata->fb_phys);
	/* Turn off the display */
	xilinx_fb_out_be32(drvdata, REG_CTRL, 0);

err_fbmem:
	iounmap(drvdata->regs);

err_map:
	release_mem_region(physaddr, 8);

err_region:
	kfree(drvdata);
	dev_set_drvdata(dev, NULL);

	return rc;
}

static int xilinxfb_release(struct device *dev)
{
	struct xilinxfb_drvdata *drvdata = dev_get_drvdata(dev);

#if !defined(CONFIG_FRAMEBUFFER_CONSOLE) && defined(CONFIG_LOGO)
	xilinx_fb_blank(VESA_POWERDOWN, &drvdata->info);
#endif

	unregister_framebuffer(&drvdata->info);

	fb_dealloc_cmap(&drvdata->info.cmap);

	if (drvdata->fb_alloced)
		dma_free_coherent(dev, PAGE_ALIGN(drvdata->info.fix.smem_len),
				  drvdata->fb_virt, drvdata->fb_phys);

	/* Turn off the display */
	xilinx_fb_out_be32(drvdata, REG_CTRL, 0);
	iounmap(drvdata->regs);

	release_mem_region(drvdata->regs_phys, 8);

	kfree(drvdata);
	dev_set_drvdata(dev, NULL);

	return 0;
}

/* ---------------------------------------------------------------------
 * Platform bus binding
 */

static int
xilinxfb_platform_probe(struct platform_device *pdev)
{
	struct xilinxfb_platform_data *pdata;
	struct resource *res;

	/* Find the registers address */
	res = platform_get_resource(pdev, IORESOURCE_IO, 0);
	if (!res) {
		dev_err(&pdev->dev, "Couldn't get registers resource\n");
		return -ENODEV;
	}

	/* If a pdata structure is provided, then extract the parameters */
	pdata = &xilinx_fb_default_pdata;
	if (pdev->dev.platform_data) {
		pdata = pdev->dev.platform_data;
		if (!pdata->xres)
			pdata->xres = xilinx_fb_default_pdata.xres;
		if (!pdata->yres)
			pdata->yres = xilinx_fb_default_pdata.yres;
		if (!pdata->xvirt)
			pdata->xvirt = xilinx_fb_default_pdata.xvirt;
		if (!pdata->yvirt)
			pdata->yvirt = xilinx_fb_default_pdata.yvirt;
	}

	return xilinxfb_assign(&pdev->dev, res->start, pdata);
}

static int
xilinxfb_platform_remove(struct platform_device *pdev)
{
	return xilinxfb_release(&pdev->dev);
}


static struct platform_driver xilinxfb_platform_driver = {
	.probe		= xilinxfb_platform_probe,
	.remove		= xilinxfb_platform_remove,
	.driver = {
		.owner = THIS_MODULE,
		.name = DRIVER_NAME,
	},
};

/* ---------------------------------------------------------------------
 * OF bus binding
 */

#if defined(CONFIG_OF)
static int __devinit
xilinxfb_of_probe(struct of_device *op, const struct of_device_id *match)
{
	struct resource res;
	const u32 *prop;
	struct xilinxfb_platform_data pdata;
	int size, rc;

	/* Copy with the default pdata (not a ptr reference!) */
	pdata = xilinx_fb_default_pdata;

	dev_dbg(&op->dev, "xilinxfb_of_probe(%p, %p)\n", op, match);

	rc = of_address_to_resource(op->node, 0, &res);
	if (rc) {
		dev_err(&op->dev, "invalid address\n");
		return rc;
	}

	prop = of_get_property(op->node, "phys-size", &size);
	if ((prop) && (size >= sizeof(u32)*2)) {
		pdata.screen_width_mm = prop[0];
		pdata.screen_height_mm = prop[1];
	}

	prop = of_get_property(op->node, "resolution", &size);
	if ((prop) && (size >= sizeof(u32)*2)) {
		pdata.xres = prop[0];
		pdata.yres = prop[1];
	}

	prop = of_get_property(op->node, "virtual-resolution", &size);
	if ((prop) && (size >= sizeof(u32)*2)) {
		pdata.xvirt = prop[0];
		pdata.yvirt = prop[1];
	}

	if (of_find_property(op->node, "rotate-display", NULL))
		pdata.rotate_screen = 1;

	return xilinxfb_assign(&op->dev, res.start, &pdata);
}

static int __devexit xilinxfb_of_remove(struct of_device *op)
{
	return xilinxfb_release(&op->dev);
}

/* Match table for of_platform binding */
<<<<<<< HEAD
static struct of_device_id __devinit xilinxfb_of_match[] = {
=======
static struct of_device_id xilinxfb_of_match[] __devinitdata = {
>>>>>>> 4b119e21
	{ .compatible = "xlnx,plb-tft-cntlr-ref-1.00.a", },
	{},
};
MODULE_DEVICE_TABLE(of, xilinxfb_of_match);

static struct of_platform_driver xilinxfb_of_driver = {
	.owner = THIS_MODULE,
	.name = DRIVER_NAME,
	.match_table = xilinxfb_of_match,
	.probe = xilinxfb_of_probe,
	.remove = __devexit_p(xilinxfb_of_remove),
	.driver = {
		.name = DRIVER_NAME,
	},
};

/* Registration helpers to keep the number of #ifdefs to a minimum */
static inline int __init xilinxfb_of_register(void)
{
	pr_debug("xilinxfb: calling of_register_platform_driver()\n");
	return of_register_platform_driver(&xilinxfb_of_driver);
}

static inline void __exit xilinxfb_of_unregister(void)
{
	of_unregister_platform_driver(&xilinxfb_of_driver);
}
#else /* CONFIG_OF */
/* CONFIG_OF not enabled; do nothing helpers */
static inline int __init xilinxfb_of_register(void) { return 0; }
static inline void __exit xilinxfb_of_unregister(void) { }
#endif /* CONFIG_OF */

/* ---------------------------------------------------------------------
 * Module setup and teardown
 */

static int __init
xilinxfb_init(void)
{
	int rc;
	rc = xilinxfb_of_register();
	if (rc)
		return rc;

	rc = platform_driver_register(&xilinxfb_platform_driver);
	if (rc)
		xilinxfb_of_unregister();

	return rc;
}

static void __exit
xilinxfb_cleanup(void)
{
	platform_driver_unregister(&xilinxfb_platform_driver);
	xilinxfb_of_unregister();
}

module_init(xilinxfb_init);
module_exit(xilinxfb_cleanup);

MODULE_AUTHOR("MontaVista Software, Inc. <source@mvista.com>");
MODULE_DESCRIPTION(DRIVER_DESCRIPTION);
MODULE_LICENSE("GPL");<|MERGE_RESOLUTION|>--- conflicted
+++ resolved
@@ -459,11 +459,7 @@
 }
 
 /* Match table for of_platform binding */
-<<<<<<< HEAD
-static struct of_device_id __devinit xilinxfb_of_match[] = {
-=======
 static struct of_device_id xilinxfb_of_match[] __devinitdata = {
->>>>>>> 4b119e21
 	{ .compatible = "xlnx,plb-tft-cntlr-ref-1.00.a", },
 	{},
 };
