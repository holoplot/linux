/* SPDX-License-Identifier: ISC */
/* Copyright (C) 2020 MediaTek Inc. */

#ifndef __MT7915_H
#define __MT7915_H

#include <linux/interrupt.h>
#include <linux/ktime.h>
#include "../mt76.h"
#include "regs.h"

#define MT7915_MAX_INTERFACES		19
#define MT7915_MAX_WMM_SETS		4
#define MT7915_WTBL_SIZE		288
#define MT7915_WTBL_RESERVED		(MT7915_WTBL_SIZE - 1)
#define MT7915_WTBL_STA			(MT7915_WTBL_RESERVED - \
					 MT7915_MAX_INTERFACES)

#define MT7915_WATCHDOG_TIME		(HZ / 10)
#define MT7915_RESET_TIMEOUT		(30 * HZ)

#define MT7915_TX_RING_SIZE		2048
#define MT7915_TX_MCU_RING_SIZE		256
#define MT7915_TX_FWDL_RING_SIZE	128

#define MT7915_RX_RING_SIZE		1536
#define MT7915_RX_MCU_RING_SIZE		512

#define MT7915_FIRMWARE_WA		"mediatek/mt7915_wa.bin"
#define MT7915_FIRMWARE_WM		"mediatek/mt7915_wm.bin"
#define MT7915_ROM_PATCH		"mediatek/mt7915_rom_patch.bin"

#define MT7915_EEPROM_DEFAULT		"mediatek/mt7915_eeprom.bin"
#define MT7915_EEPROM_DEFAULT_DBDC	"mediatek/mt7915_eeprom_dbdc.bin"

#define MT7915_EEPROM_SIZE		3584
#define MT7915_EEPROM_BLOCK_SIZE	16
#define MT7915_TOKEN_SIZE		8192

#define MT7915_CFEND_RATE_DEFAULT	0x49	/* OFDM 24M */
#define MT7915_CFEND_RATE_11B		0x03	/* 11B LP, 11M */

#define MT7915_THERMAL_THROTTLE_MAX	100

#define MT7915_SKU_RATE_NUM		161

#define MT7915_MAX_TWT_AGRT		16
#define MT7915_MAX_STA_TWT_AGRT		8

struct mt7915_vif;
struct mt7915_sta;
struct mt7915_dfs_pulse;
struct mt7915_dfs_pattern;

enum mt7915_txq_id {
	MT7915_TXQ_FWDL = 16,
	MT7915_TXQ_MCU_WM,
	MT7915_TXQ_BAND0,
	MT7915_TXQ_BAND1,
	MT7915_TXQ_MCU_WA,
};

enum mt7915_rxq_id {
	MT7915_RXQ_BAND0 = 0,
	MT7915_RXQ_BAND1,
	MT7915_RXQ_MCU_WM = 0,
	MT7915_RXQ_MCU_WA,
	MT7915_RXQ_MCU_WA_EXT,
};

struct mt7915_sta_key_conf {
	s8 keyidx;
	u8 key[16];
};

struct mt7915_twt_flow {
	struct list_head list;
	u64 start_tsf;
	u64 tsf;
	u32 duration;
	u16 wcid;
	__le16 mantissa;
	u8 exp;
	u8 table_id;
	u8 id;
	u8 protection:1;
	u8 flowtype:1;
	u8 trigger:1;
	u8 sched:1;
};

struct mt7915_sta {
	struct mt76_wcid wcid; /* must be first */

	struct mt7915_vif *vif;

	struct list_head poll_list;
	struct list_head rc_list;
	u32 airtime_ac[8];

	unsigned long changed;
	unsigned long jiffies;
	unsigned long ampdu_state;

	struct mt76_sta_stats stats;

	struct mt7915_sta_key_conf bip;

	struct {
		u8 flowid_mask;
		struct mt7915_twt_flow flow[MT7915_MAX_STA_TWT_AGRT];
	} twt;
};

struct mt7915_vif_cap {
	bool ldpc:1;
	bool vht_su_ebfer:1;
	bool vht_su_ebfee:1;
	bool vht_mu_ebfer:1;
	bool vht_mu_ebfee:1;
	bool he_su_ebfer:1;
	bool he_su_ebfee:1;
	bool he_mu_ebfer:1;
};

struct mt7915_vif {
	struct mt76_vif mt76; /* must be first */

	struct mt7915_vif_cap cap;
	struct mt7915_sta sta;
	struct mt7915_phy *phy;

	struct ieee80211_tx_queue_params queue_params[IEEE80211_NUM_ACS];
	struct cfg80211_bitrate_mask bitrate_mask;
};

/* per-phy stats.  */
struct mib_stats {
	u32 ack_fail_cnt;
	u32 fcs_err_cnt;
	u32 rts_cnt;
	u32 rts_retries_cnt;
	u32 ba_miss_cnt;
	u32 tx_bf_cnt;
	u32 tx_mu_mpdu_cnt;
	u32 tx_mu_acked_mpdu_cnt;
	u32 tx_su_acked_mpdu_cnt;
	u32 tx_bf_ibf_ppdu_cnt;
	u32 tx_bf_ebf_ppdu_cnt;

	u32 tx_bf_rx_fb_all_cnt;
	u32 tx_bf_rx_fb_he_cnt;
	u32 tx_bf_rx_fb_vht_cnt;
	u32 tx_bf_rx_fb_ht_cnt;

	u32 tx_bf_rx_fb_bw; /* value of last sample, not cumulative */
	u32 tx_bf_rx_fb_nc_cnt;
	u32 tx_bf_rx_fb_nr_cnt;
	u32 tx_bf_fb_cpl_cnt;
	u32 tx_bf_fb_trig_cnt;

	u32 tx_ampdu_cnt;
	u32 tx_stop_q_empty_cnt;
	u32 tx_mpdu_attempts_cnt;
	u32 tx_mpdu_success_cnt;
	u32 tx_pkt_ebf_cnt;
	u32 tx_pkt_ibf_cnt;

	u32 tx_rwp_fail_cnt;
	u32 tx_rwp_need_cnt;

	/* rx stats */
	u32 rx_fifo_full_cnt;
	u32 channel_idle_cnt;
	u32 rx_vector_mismatch_cnt;
	u32 rx_delimiter_fail_cnt;
	u32 rx_len_mismatch_cnt;
	u32 rx_mpdu_cnt;
	u32 rx_ampdu_cnt;
	u32 rx_ampdu_bytes_cnt;
	u32 rx_ampdu_valid_subframe_cnt;
	u32 rx_ampdu_valid_subframe_bytes_cnt;
	u32 rx_pfdrop_cnt;
	u32 rx_vec_queue_overflow_drop_cnt;
	u32 rx_ba_cnt;

	u32 tx_amsdu[8];
	u32 tx_amsdu_cnt;
};

struct mt7915_hif {
	struct list_head list;

	struct device *dev;
	void __iomem *regs;
	int irq;
};

struct mt7915_phy {
	struct mt76_phy *mt76;
	struct mt7915_dev *dev;

	struct ieee80211_sband_iftype_data iftype[2][NUM_NL80211_IFTYPES];

	struct ieee80211_vif *monitor_vif;

	struct thermal_cooling_device *cdev;
	u8 throttle_state;
	u32 throttle_temp[2]; /* 0: critical high, 1: maximum */

	u32 rxfilter;
	u64 omac_mask;

	u16 noise;

	s16 coverage_class;
	u8 slottime;

	u8 rdd_state;
	int dfs_state;

	u32 rx_ampdu_ts;
	u32 ampdu_ref;

	struct mib_stats mib;
	struct mt76_channel_state state_ts;

#ifdef CONFIG_NL80211_TESTMODE
	struct {
		u32 *reg_backup;

		s32 last_freq_offset;
		u8 last_rcpi[4];
		s8 last_ib_rssi[4];
		s8 last_wb_rssi[4];
		u8 last_snr;

		u8 spe_idx;
	} test;
#endif
};

struct mt7915_dev {
	union { /* must be first */
		struct mt76_dev mt76;
		struct mt76_phy mphy;
	};

	struct mt7915_hif *hif2;

	const struct mt76_bus_ops *bus_ops;
	struct tasklet_struct irq_tasklet;
	struct mt7915_phy phy;

	u16 chainmask;
	u32 hif_idx;

	struct work_struct init_work;
	struct work_struct rc_work;
	struct work_struct reset_work;
	wait_queue_head_t reset_wait;
	u32 reset_state;

	struct list_head sta_rc_list;
	struct list_head sta_poll_list;
	struct list_head twt_list;
	spinlock_t sta_poll_lock;

	u32 hw_pattern;

	bool dbdc_support;
	bool flash_mode;
<<<<<<< HEAD
=======
	bool muru_debug;
>>>>>>> 754e0b0e
	bool ibf;
	u8 fw_debug_wm;
	u8 fw_debug_wa;

	void *cal;
<<<<<<< HEAD

	struct {
		u8 table_mask;
		u8 n_agrt;
	} twt;
};
=======
>>>>>>> 754e0b0e

	struct {
		u8 table_mask;
		u8 n_agrt;
	} twt;
};

enum {
	MT_CTX0,
	MT_HIF0 = 0x0,

	MT_LMAC_AC00 = 0x0,
	MT_LMAC_AC01,
	MT_LMAC_AC02,
	MT_LMAC_AC03,
	MT_LMAC_ALTX0 = 0x10,
	MT_LMAC_BMC0,
	MT_LMAC_BCN0,
	MT_LMAC_PSMP0,
};

enum {
	MT_RX_SEL0,
	MT_RX_SEL1,
};

enum mt7915_rdd_cmd {
	RDD_STOP,
	RDD_START,
	RDD_DET_MODE,
	RDD_RADAR_EMULATE,
	RDD_START_TXQ = 20,
	RDD_CAC_START = 50,
	RDD_CAC_END,
	RDD_NORMAL_START,
	RDD_DISABLE_DFS_CAL,
	RDD_PULSE_DBG,
	RDD_READ_PULSE,
	RDD_RESUME_BF,
	RDD_IRQ_OFF,
};

static inline struct mt7915_phy *
mt7915_hw_phy(struct ieee80211_hw *hw)
{
	struct mt76_phy *phy = hw->priv;

	return phy->priv;
}

static inline struct mt7915_dev *
mt7915_hw_dev(struct ieee80211_hw *hw)
{
	struct mt76_phy *phy = hw->priv;

	return container_of(phy->dev, struct mt7915_dev, mt76);
}

static inline struct mt7915_phy *
mt7915_ext_phy(struct mt7915_dev *dev)
{
	struct mt76_phy *phy = dev->mt76.phy2;

	if (!phy)
		return NULL;

	return phy->priv;
}

static inline u8 mt7915_lmac_mapping(struct mt7915_dev *dev, u8 ac)
{
	/* LMAC uses the reverse order of mac80211 AC indexes */
	return 3 - ac;
}

extern const struct ieee80211_ops mt7915_ops;
extern const struct mt76_testmode_ops mt7915_testmode_ops;

u32 mt7915_reg_map(struct mt7915_dev *dev, u32 addr);
u64 __mt7915_get_tsf(struct ieee80211_hw *hw, struct mt7915_vif *mvif);
int mt7915_register_device(struct mt7915_dev *dev);
void mt7915_unregister_device(struct mt7915_dev *dev);
int mt7915_eeprom_init(struct mt7915_dev *dev);
void mt7915_eeprom_parse_band_config(struct mt7915_phy *phy);
int mt7915_eeprom_get_target_power(struct mt7915_dev *dev,
				   struct ieee80211_channel *chan,
				   u8 chain_idx);
s8 mt7915_eeprom_get_power_delta(struct mt7915_dev *dev, int band);
int mt7915_dma_init(struct mt7915_dev *dev);
void mt7915_dma_prefetch(struct mt7915_dev *dev);
void mt7915_dma_cleanup(struct mt7915_dev *dev);
int mt7915_mcu_init(struct mt7915_dev *dev);
int mt7915_mcu_twt_agrt_update(struct mt7915_dev *dev,
			       struct mt7915_vif *mvif,
			       struct mt7915_twt_flow *flow,
			       int cmd);
int mt7915_mcu_add_dev_info(struct mt7915_phy *phy,
			    struct ieee80211_vif *vif, bool enable);
int mt7915_mcu_add_bss_info(struct mt7915_phy *phy,
			    struct ieee80211_vif *vif, int enable);
int mt7915_mcu_add_sta(struct mt7915_dev *dev, struct ieee80211_vif *vif,
		       struct ieee80211_sta *sta, bool enable);
int mt7915_mcu_sta_update_hdr_trans(struct mt7915_dev *dev,
				    struct ieee80211_vif *vif,
				    struct ieee80211_sta *sta);
int mt7915_mcu_add_tx_ba(struct mt7915_dev *dev,
			 struct ieee80211_ampdu_params *params,
			 bool add);
int mt7915_mcu_add_rx_ba(struct mt7915_dev *dev,
			 struct ieee80211_ampdu_params *params,
			 bool add);
int mt7915_mcu_add_key(struct mt7915_dev *dev, struct ieee80211_vif *vif,
		       struct mt7915_sta *msta, struct ieee80211_key_conf *key,
		       enum set_key_cmd cmd);
int mt7915_mcu_update_bss_color(struct mt7915_dev *dev, struct ieee80211_vif *vif,
				struct cfg80211_he_bss_color *he_bss_color);
int mt7915_mcu_add_beacon(struct ieee80211_hw *hw, struct ieee80211_vif *vif,
			  int enable);
int mt7915_mcu_add_obss_spr(struct mt7915_dev *dev, struct ieee80211_vif *vif,
                            bool enable);
int mt7915_mcu_add_rate_ctrl(struct mt7915_dev *dev, struct ieee80211_vif *vif,
			     struct ieee80211_sta *sta, bool changed);
int mt7915_mcu_add_smps(struct mt7915_dev *dev, struct ieee80211_vif *vif,
			struct ieee80211_sta *sta);
int mt7915_set_channel(struct mt7915_phy *phy);
int mt7915_mcu_set_chan_info(struct mt7915_phy *phy, int cmd);
int mt7915_mcu_set_tx(struct mt7915_dev *dev, struct ieee80211_vif *vif);
int mt7915_mcu_update_edca(struct mt7915_dev *dev, void *req);
int mt7915_mcu_set_fixed_rate_ctrl(struct mt7915_dev *dev,
				   struct ieee80211_vif *vif,
				   struct ieee80211_sta *sta,
				   void *data, u32 field);
int mt7915_mcu_set_eeprom(struct mt7915_dev *dev);
int mt7915_mcu_get_eeprom(struct mt7915_dev *dev, u32 offset);
int mt7915_mcu_get_eeprom_free_block(struct mt7915_dev *dev, u8 *block_num);
int mt7915_mcu_set_mac(struct mt7915_dev *dev, int band, bool enable,
		       bool hdr_trans);
int mt7915_mcu_set_test_param(struct mt7915_dev *dev, u8 param, bool test_mode,
			      u8 en);
int mt7915_mcu_set_scs(struct mt7915_dev *dev, u8 band, bool enable);
int mt7915_mcu_set_ser(struct mt7915_dev *dev, u8 action, u8 set, u8 band);
int mt7915_mcu_set_rts_thresh(struct mt7915_phy *phy, u32 val);
int mt7915_mcu_set_pm(struct mt7915_dev *dev, int band, int enter);
int mt7915_mcu_set_sku_en(struct mt7915_phy *phy, bool enable);
int mt7915_mcu_set_txpower_sku(struct mt7915_phy *phy);
int mt7915_mcu_get_txpower_sku(struct mt7915_phy *phy, s8 *txpower, int len);
int mt7915_mcu_set_txbf(struct mt7915_dev *dev, u8 action);
int mt7915_mcu_set_fcc5_lpn(struct mt7915_dev *dev, int val);
int mt7915_mcu_set_pulse_th(struct mt7915_dev *dev,
			    const struct mt7915_dfs_pulse *pulse);
int mt7915_mcu_set_radar_th(struct mt7915_dev *dev, int index,
			    const struct mt7915_dfs_pattern *pattern);
int mt7915_mcu_set_muru_ctrl(struct mt7915_dev *dev, u32 cmd, u32 val);
int mt7915_mcu_apply_group_cal(struct mt7915_dev *dev);
int mt7915_mcu_apply_tx_dpd(struct mt7915_phy *phy);
int mt7915_mcu_get_chan_mib_info(struct mt7915_phy *phy, bool chan_switch);
int mt7915_mcu_get_temperature(struct mt7915_phy *phy);
int mt7915_mcu_set_thermal_throttling(struct mt7915_phy *phy, u8 state);
int mt7915_mcu_get_rx_rate(struct mt7915_phy *phy, struct ieee80211_vif *vif,
			   struct ieee80211_sta *sta, struct rate_info *rate);
int mt7915_mcu_rdd_cmd(struct mt7915_dev *dev, enum mt7915_rdd_cmd cmd,
		       u8 index, u8 rx_sel, u8 val);
int mt7915_mcu_wa_cmd(struct mt7915_dev *dev, int cmd, u32 a1, u32 a2, u32 a3);
int mt7915_mcu_fw_log_2_host(struct mt7915_dev *dev, u8 type, u8 ctrl);
int mt7915_mcu_fw_dbg_ctrl(struct mt7915_dev *dev, u32 module, u8 level);
void mt7915_mcu_rx_event(struct mt7915_dev *dev, struct sk_buff *skb);
void mt7915_mcu_exit(struct mt7915_dev *dev);

static inline bool is_mt7915(struct mt76_dev *dev)
{
	return mt76_chip(dev) == 0x7915;
}

void mt7915_dual_hif_set_irq_mask(struct mt7915_dev *dev, bool write_reg,
				  u32 clear, u32 set);

static inline void mt7915_irq_enable(struct mt7915_dev *dev, u32 mask)
{
	if (dev->hif2)
		mt7915_dual_hif_set_irq_mask(dev, false, 0, mask);
	else
		mt76_set_irq_mask(&dev->mt76, 0, 0, mask);

	tasklet_schedule(&dev->irq_tasklet);
}

static inline void mt7915_irq_disable(struct mt7915_dev *dev, u32 mask)
{
	if (dev->hif2)
		mt7915_dual_hif_set_irq_mask(dev, true, mask, 0);
	else
		mt76_set_irq_mask(&dev->mt76, MT_INT_MASK_CSR, mask, 0);
}

u32 mt7915_mac_wtbl_lmac_addr(struct mt7915_dev *dev, u16 wcid, u8 dw);
bool mt7915_mac_wtbl_update(struct mt7915_dev *dev, int idx, u32 mask);
void mt7915_mac_reset_counters(struct mt7915_phy *phy);
void mt7915_mac_cca_stats_reset(struct mt7915_phy *phy);
void mt7915_mac_enable_nf(struct mt7915_dev *dev, bool ext_phy);
void mt7915_mac_write_txwi(struct mt7915_dev *dev, __le32 *txwi,
			   struct sk_buff *skb, struct mt76_wcid *wcid, int pid,
			   struct ieee80211_key_conf *key, bool beacon);
void mt7915_mac_set_timing(struct mt7915_phy *phy);
int mt7915_mac_sta_add(struct mt76_dev *mdev, struct ieee80211_vif *vif,
		       struct ieee80211_sta *sta);
void mt7915_mac_sta_remove(struct mt76_dev *mdev, struct ieee80211_vif *vif,
			   struct ieee80211_sta *sta);
void mt7915_mac_work(struct work_struct *work);
void mt7915_mac_reset_work(struct work_struct *work);
void mt7915_mac_sta_rc_work(struct work_struct *work);
void mt7915_mac_update_stats(struct mt7915_phy *phy);
int mt7915_mmio_init(struct mt76_dev *mdev, void __iomem *mem_base, int irq);
void mt7915_mac_twt_teardown_flow(struct mt7915_dev *dev,
				  struct mt7915_sta *msta,
				  u8 flowid);
void mt7915_mac_add_twt_setup(struct ieee80211_hw *hw,
			      struct ieee80211_sta *sta,
			      struct ieee80211_twt_setup *twt);
int mt7915_tx_prepare_skb(struct mt76_dev *mdev, void *txwi_ptr,
			  enum mt76_txq_id qid, struct mt76_wcid *wcid,
			  struct ieee80211_sta *sta,
			  struct mt76_tx_info *tx_info);
void mt7915_tx_complete_skb(struct mt76_dev *mdev, struct mt76_queue_entry *e);
void mt7915_tx_token_put(struct mt7915_dev *dev);
int mt7915_init_tx_queues(struct mt7915_phy *phy, int idx, int n_desc);
void mt7915_queue_rx_skb(struct mt76_dev *mdev, enum mt76_rxq_id q,
			 struct sk_buff *skb);
bool mt7915_rx_check(struct mt76_dev *mdev, void *data, int len);
void mt7915_sta_ps(struct mt76_dev *mdev, struct ieee80211_sta *sta, bool ps);
void mt7915_stats_work(struct work_struct *work);
int mt76_dfs_start_rdd(struct mt7915_dev *dev, bool force);
int mt7915_dfs_init_radar_detector(struct mt7915_phy *phy);
void mt7915_set_stream_he_caps(struct mt7915_phy *phy);
void mt7915_set_stream_vht_txbf_caps(struct mt7915_phy *phy);
void mt7915_update_channel(struct mt76_phy *mphy);
<<<<<<< HEAD
=======
int mt7915_mcu_muru_debug_set(struct mt7915_dev *dev, bool enable);
int mt7915_mcu_muru_debug_get(struct mt7915_phy *phy, void *ms);
>>>>>>> 754e0b0e
int mt7915_init_debugfs(struct mt7915_phy *phy);
#ifdef CONFIG_MAC80211_DEBUGFS
void mt7915_sta_add_debugfs(struct ieee80211_hw *hw, struct ieee80211_vif *vif,
			    struct ieee80211_sta *sta, struct dentry *dir);
#endif

#endif<|MERGE_RESOLUTION|>--- conflicted
+++ resolved
@@ -270,24 +270,12 @@
 
 	bool dbdc_support;
 	bool flash_mode;
-<<<<<<< HEAD
-=======
 	bool muru_debug;
->>>>>>> 754e0b0e
 	bool ibf;
 	u8 fw_debug_wm;
 	u8 fw_debug_wa;
 
 	void *cal;
-<<<<<<< HEAD
-
-	struct {
-		u8 table_mask;
-		u8 n_agrt;
-	} twt;
-};
-=======
->>>>>>> 754e0b0e
 
 	struct {
 		u8 table_mask;
@@ -523,11 +511,8 @@
 void mt7915_set_stream_he_caps(struct mt7915_phy *phy);
 void mt7915_set_stream_vht_txbf_caps(struct mt7915_phy *phy);
 void mt7915_update_channel(struct mt76_phy *mphy);
-<<<<<<< HEAD
-=======
 int mt7915_mcu_muru_debug_set(struct mt7915_dev *dev, bool enable);
 int mt7915_mcu_muru_debug_get(struct mt7915_phy *phy, void *ms);
->>>>>>> 754e0b0e
 int mt7915_init_debugfs(struct mt7915_phy *phy);
 #ifdef CONFIG_MAC80211_DEBUGFS
 void mt7915_sta_add_debugfs(struct ieee80211_hw *hw, struct ieee80211_vif *vif,
