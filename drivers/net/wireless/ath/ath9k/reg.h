--- conflicted
+++ resolved
@@ -881,10 +881,6 @@
     (AR_SREV_9285_12_OR_LATER(_ah) && \
      ((REG_READ(_ah, AR_AN_SYNTH9) & 0x7) == 0x1))
 
-#define AR_SREV_9285E_20(_ah) \
-    (AR_SREV_9285_12_OR_LATER(_ah) && \
-     ((REG_READ(_ah, AR_AN_SYNTH9) & 0x7) == 0x1))
-
 #define AR_RADIO_SREV_MAJOR                   0xf0
 #define AR_RAD5133_SREV_MAJOR                 0xc0
 #define AR_RAD2133_SREV_MAJOR                 0xd0
@@ -981,10 +977,7 @@
 #define AR9285_NUM_GPIO                          12
 #define AR9287_NUM_GPIO                          11
 #define AR9271_NUM_GPIO                          16
-<<<<<<< HEAD
-=======
 #define AR9300_NUM_GPIO                          17
->>>>>>> 67272440
 
 #define AR_GPIO_IN_OUT                           0x4048
 #define AR_GPIO_IN_VAL                           0x0FFFC000
@@ -997,11 +990,8 @@
 #define AR9287_GPIO_IN_VAL_S                     11
 #define AR9271_GPIO_IN_VAL                       0xFFFF0000
 #define AR9271_GPIO_IN_VAL_S                     16
-<<<<<<< HEAD
-=======
 #define AR9300_GPIO_IN_VAL                       0x0001FFFF
 #define AR9300_GPIO_IN_VAL_S                     0
->>>>>>> 67272440
 
 #define AR_GPIO_OE_OUT                           (AR_SREV_9300_20_OR_LATER(ah) ? 0x4050 : 0x404c)
 #define AR_GPIO_OE_OUT_DRV                       0x3
