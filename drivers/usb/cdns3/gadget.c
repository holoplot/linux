// SPDX-License-Identifier: GPL-2.0
/*
 * Cadence USBSS DRD Driver - gadget side.
 *
 * Copyright (C) 2018-2019 Cadence Design Systems.
 * Copyright (C) 2017-2018 NXP
 *
 * Authors: Pawel Jez <pjez@cadence.com>,
 *          Pawel Laszczak <pawell@cadence.com>
 *          Peter Chen <peter.chen@nxp.com>
 */

/*
 * Work around 1:
 * At some situations, the controller may get stale data address in TRB
 * at below sequences:
 * 1. Controller read TRB includes data address
 * 2. Software updates TRBs includes data address and Cycle bit
 * 3. Controller read TRB which includes Cycle bit
 * 4. DMA run with stale data address
 *
 * To fix this problem, driver needs to make the first TRB in TD as invalid.
 * After preparing all TRBs driver needs to check the position of DMA and
 * if the DMA point to the first just added TRB and doorbell is 1,
 * then driver must defer making this TRB as valid. This TRB will be make
 * as valid during adding next TRB only if DMA is stopped or at TRBERR
 * interrupt.
 *
 * Issue has been fixed in DEV_VER_V3 version of controller.
 *
 * Work around 2:
 * Controller for OUT endpoints has shared on-chip buffers for all incoming
 * packets, including ep0out. It's FIFO buffer, so packets must be handle by DMA
 * in correct order. If the first packet in the buffer will not be handled,
 * then the following packets directed for other endpoints and  functions
 * will be blocked.
 * Additionally the packets directed to one endpoint can block entire on-chip
 * buffers. In this case transfer to other endpoints also will blocked.
 *
 * To resolve this issue after raising the descriptor missing interrupt
 * driver prepares internal usb_request object and use it to arm DMA transfer.
 *
 * The problematic situation was observed in case when endpoint has been enabled
 * but no usb_request were queued. Driver try detects such endpoints and will
 * use this workaround only for these endpoint.
 *
 * Driver use limited number of buffer. This number can be set by macro
 * CDNS3_WA2_NUM_BUFFERS.
 *
 * Such blocking situation was observed on ACM gadget. For this function
 * host send OUT data packet but ACM function is not prepared for this packet.
 * It's cause that buffer placed in on chip memory block transfer to other
 * endpoints.
 *
 * Issue has been fixed in DEV_VER_V2 version of controller.
 *
 */

#include <linux/dma-mapping.h>
#include <linux/usb/gadget.h>
#include <linux/module.h>
#include <linux/iopoll.h>

#include "core.h"
#include "gadget-export.h"
#include "gadget.h"
#include "trace.h"
#include "drd.h"

static int __cdns3_gadget_ep_queue(struct usb_ep *ep,
				   struct usb_request *request,
				   gfp_t gfp_flags);

static int cdns3_ep_run_transfer(struct cdns3_endpoint *priv_ep,
				 struct usb_request *request);

static int cdns3_ep_run_stream_transfer(struct cdns3_endpoint *priv_ep,
					struct usb_request *request);

/**
 * cdns3_clear_register_bit - clear bit in given register.
 * @ptr: address of device controller register to be read and changed
 * @mask: bits requested to clar
 */
<<<<<<< HEAD
void cdns3_clear_register_bit(void __iomem *ptr, u32 mask)
=======
static void cdns3_clear_register_bit(void __iomem *ptr, u32 mask)
>>>>>>> 04d5ce62
{
	mask = readl(ptr) & ~mask;
	writel(mask, ptr);
}

/**
 * cdns3_set_register_bit - set bit in given register.
 * @ptr: address of device controller register to be read and changed
 * @mask: bits requested to set
 */
void cdns3_set_register_bit(void __iomem *ptr, u32 mask)
{
	mask = readl(ptr) | mask;
	writel(mask, ptr);
}

/**
 * cdns3_ep_addr_to_index - Macro converts endpoint address to
 * index of endpoint object in cdns3_device.eps[] container
 * @ep_addr: endpoint address for which endpoint object is required
 *
 */
u8 cdns3_ep_addr_to_index(u8 ep_addr)
{
	return (((ep_addr & 0x7F)) + ((ep_addr & USB_DIR_IN) ? 16 : 0));
}

static int cdns3_get_dma_pos(struct cdns3_device *priv_dev,
			     struct cdns3_endpoint *priv_ep)
{
	int dma_index;

	dma_index = readl(&priv_dev->regs->ep_traddr) - priv_ep->trb_pool_dma;

	return dma_index / TRB_SIZE;
}

/**
 * cdns3_next_request - returns next request from list
 * @list: list containing requests
 *
 * Returns request or NULL if no requests in list
 */
struct usb_request *cdns3_next_request(struct list_head *list)
{
	return list_first_entry_or_null(list, struct usb_request, list);
}

/**
 * cdns3_next_align_buf - returns next buffer from list
 * @list: list containing buffers
 *
 * Returns buffer or NULL if no buffers in list
 */
static struct cdns3_aligned_buf *cdns3_next_align_buf(struct list_head *list)
{
	return list_first_entry_or_null(list, struct cdns3_aligned_buf, list);
}

/**
 * cdns3_next_priv_request - returns next request from list
 * @list: list containing requests
 *
 * Returns request or NULL if no requests in list
 */
static struct cdns3_request *cdns3_next_priv_request(struct list_head *list)
{
	return list_first_entry_or_null(list, struct cdns3_request, list);
}

/**
 * select_ep - selects endpoint
 * @priv_dev:  extended gadget object
 * @ep: endpoint address
 */
void cdns3_select_ep(struct cdns3_device *priv_dev, u32 ep)
{
	if (priv_dev->selected_ep == ep)
		return;

	priv_dev->selected_ep = ep;
	writel(ep, &priv_dev->regs->ep_sel);
}

/**
 * cdns3_get_tdl - gets current tdl for selected endpoint.
 * @priv_dev:  extended gadget object
 *
 * Before calling this function the appropriate endpoint must
 * be selected by means of cdns3_select_ep function.
 */
static int cdns3_get_tdl(struct cdns3_device *priv_dev)
{
	if (priv_dev->dev_ver < DEV_VER_V3)
		return EP_CMD_TDL_GET(readl(&priv_dev->regs->ep_cmd));
	else
		return readl(&priv_dev->regs->ep_tdl);
}

dma_addr_t cdns3_trb_virt_to_dma(struct cdns3_endpoint *priv_ep,
				 struct cdns3_trb *trb)
{
	u32 offset = (char *)trb - (char *)priv_ep->trb_pool;

	return priv_ep->trb_pool_dma + offset;
}

static int cdns3_ring_size(struct cdns3_endpoint *priv_ep)
{
	switch (priv_ep->type) {
	case USB_ENDPOINT_XFER_ISOC:
		return TRB_ISO_RING_SIZE;
	case USB_ENDPOINT_XFER_CONTROL:
		return TRB_CTRL_RING_SIZE;
	default:
		if (priv_ep->use_streams)
			return TRB_STREAM_RING_SIZE;
		else
			return TRB_RING_SIZE;
	}
}

static void cdns3_free_trb_pool(struct cdns3_endpoint *priv_ep)
{
	struct cdns3_device *priv_dev = priv_ep->cdns3_dev;

	if (priv_ep->trb_pool) {
		dma_free_coherent(priv_dev->sysdev,
				  cdns3_ring_size(priv_ep),
				  priv_ep->trb_pool, priv_ep->trb_pool_dma);
		priv_ep->trb_pool = NULL;
	}
}

/**
 * cdns3_allocate_trb_pool - Allocates TRB's pool for selected endpoint
 * @priv_ep:  endpoint object
 *
 * Function will return 0 on success or -ENOMEM on allocation error
 */
int cdns3_allocate_trb_pool(struct cdns3_endpoint *priv_ep)
{
	struct cdns3_device *priv_dev = priv_ep->cdns3_dev;
	int ring_size = cdns3_ring_size(priv_ep);
	int num_trbs = ring_size / TRB_SIZE;
	struct cdns3_trb *link_trb;

	if (priv_ep->trb_pool && priv_ep->alloc_ring_size < ring_size)
		cdns3_free_trb_pool(priv_ep);

	if (!priv_ep->trb_pool) {
		priv_ep->trb_pool = dma_alloc_coherent(priv_dev->sysdev,
						       ring_size,
						       &priv_ep->trb_pool_dma,
						       GFP_DMA32 | GFP_ATOMIC);
		if (!priv_ep->trb_pool)
			return -ENOMEM;

		priv_ep->alloc_ring_size = ring_size;
		memset(priv_ep->trb_pool, 0, ring_size);
	}

	priv_ep->num_trbs = num_trbs;

	if (!priv_ep->num)
		return 0;

	/* Initialize the last TRB as Link TRB */
	link_trb = (priv_ep->trb_pool + (priv_ep->num_trbs - 1));

	if (priv_ep->use_streams) {
		/*
		 * For stream capable endpoints driver use single correct TRB.
		 * The last trb has zeroed cycle bit
		 */
		link_trb->control = 0;
	} else {
		link_trb->buffer = TRB_BUFFER(priv_ep->trb_pool_dma);
		link_trb->control = TRB_CYCLE | TRB_TYPE(TRB_LINK) | TRB_TOGGLE;
	}
	return 0;
}

/**
 * cdns3_ep_stall_flush - Stalls and flushes selected endpoint
 * @priv_ep: endpoint object
 *
 * Endpoint must be selected before call to this function
 */
static void cdns3_ep_stall_flush(struct cdns3_endpoint *priv_ep)
{
	struct cdns3_device *priv_dev = priv_ep->cdns3_dev;
	int val;

	trace_cdns3_halt(priv_ep, 1, 1);

	writel(EP_CMD_DFLUSH | EP_CMD_ERDY | EP_CMD_SSTALL,
	       &priv_dev->regs->ep_cmd);

	/* wait for DFLUSH cleared */
	readl_poll_timeout_atomic(&priv_dev->regs->ep_cmd, val,
				  !(val & EP_CMD_DFLUSH), 1, 1000);
	priv_ep->flags |= EP_STALLED;
	priv_ep->flags &= ~EP_STALL_PENDING;
}

/**
 * cdns3_hw_reset_eps_config - reset endpoints configuration kept by controller.
 * @priv_dev: extended gadget object
 */
void cdns3_hw_reset_eps_config(struct cdns3_device *priv_dev)
{
	writel(USB_CONF_CFGRST, &priv_dev->regs->usb_conf);

	cdns3_allow_enable_l1(priv_dev, 0);
	priv_dev->hw_configured_flag = 0;
	priv_dev->onchip_used_size = 0;
	priv_dev->out_mem_is_allocated = 0;
	priv_dev->wait_for_setup = 0;
	priv_dev->using_streams = 0;
}

/**
 * cdns3_ep_inc_trb - increment a trb index.
 * @index: Pointer to the TRB index to increment.
 * @cs: Cycle state
 * @trb_in_seg: number of TRBs in segment
 *
 * The index should never point to the link TRB. After incrementing,
 * if it is point to the link TRB, wrap around to the beginning and revert
 * cycle state bit The
 * link TRB is always at the last TRB entry.
 */
static void cdns3_ep_inc_trb(int *index, u8 *cs, int trb_in_seg)
{
	(*index)++;
	if (*index == (trb_in_seg - 1)) {
		*index = 0;
		*cs ^=  1;
	}
}

/**
 * cdns3_ep_inc_enq - increment endpoint's enqueue pointer
 * @priv_ep: The endpoint whose enqueue pointer we're incrementing
 */
static void cdns3_ep_inc_enq(struct cdns3_endpoint *priv_ep)
{
	priv_ep->free_trbs--;
	cdns3_ep_inc_trb(&priv_ep->enqueue, &priv_ep->pcs, priv_ep->num_trbs);
}

/**
 * cdns3_ep_inc_deq - increment endpoint's dequeue pointer
 * @priv_ep: The endpoint whose dequeue pointer we're incrementing
 */
static void cdns3_ep_inc_deq(struct cdns3_endpoint *priv_ep)
{
	priv_ep->free_trbs++;
	cdns3_ep_inc_trb(&priv_ep->dequeue, &priv_ep->ccs, priv_ep->num_trbs);
}

static void cdns3_move_deq_to_next_trb(struct cdns3_request *priv_req)
{
	struct cdns3_endpoint *priv_ep = priv_req->priv_ep;
	int current_trb = priv_req->start_trb;

	while (current_trb != priv_req->end_trb) {
		cdns3_ep_inc_deq(priv_ep);
		current_trb = priv_ep->dequeue;
	}

	cdns3_ep_inc_deq(priv_ep);
}

/**
 * cdns3_allow_enable_l1 - enable/disable permits to transition to L1.
 * @priv_dev: Extended gadget object
 * @enable: Enable/disable permit to transition to L1.
 *
 * If bit USB_CONF_L1EN is set and device receive Extended Token packet,
 * then controller answer with ACK handshake.
 * If bit USB_CONF_L1DS is set and device receive Extended Token packet,
 * then controller answer with NYET handshake.
 */
void cdns3_allow_enable_l1(struct cdns3_device *priv_dev, int enable)
{
	if (enable)
		writel(USB_CONF_L1EN, &priv_dev->regs->usb_conf);
	else
		writel(USB_CONF_L1DS, &priv_dev->regs->usb_conf);
}

enum usb_device_speed cdns3_get_speed(struct cdns3_device *priv_dev)
{
	u32 reg;

	reg = readl(&priv_dev->regs->usb_sts);

	if (DEV_SUPERSPEED(reg))
		return USB_SPEED_SUPER;
	else if (DEV_HIGHSPEED(reg))
		return USB_SPEED_HIGH;
	else if (DEV_FULLSPEED(reg))
		return USB_SPEED_FULL;
	else if (DEV_LOWSPEED(reg))
		return USB_SPEED_LOW;
	return USB_SPEED_UNKNOWN;
}

/**
 * cdns3_start_all_request - add to ring all request not started
 * @priv_dev: Extended gadget object
 * @priv_ep: The endpoint for whom request will be started.
 *
 * Returns return ENOMEM if transfer ring i not enough TRBs to start
 *         all requests.
 */
static int cdns3_start_all_request(struct cdns3_device *priv_dev,
				   struct cdns3_endpoint *priv_ep)
{
	struct usb_request *request;
	int ret = 0;
	u8 pending_empty = list_empty(&priv_ep->pending_req_list);

	/*
	 * If the last pending transfer is INTERNAL
	 * OR streams are enabled for this endpoint
	 * do NOT start new transfer till the last one is pending
	 */
	if (!pending_empty) {
		struct cdns3_request *priv_req;

		request = cdns3_next_request(&priv_ep->pending_req_list);
		priv_req = to_cdns3_request(request);
		if ((priv_req->flags & REQUEST_INTERNAL) ||
		    (priv_ep->flags & EP_TDLCHK_EN) ||
			priv_ep->use_streams) {
			trace_printk("Blocking external request\n");
			return ret;
		}
	}

	while (!list_empty(&priv_ep->deferred_req_list)) {
		request = cdns3_next_request(&priv_ep->deferred_req_list);

		if (!priv_ep->use_streams) {
			ret = cdns3_ep_run_transfer(priv_ep, request);
		} else {
			priv_ep->stream_sg_idx = 0;
			ret = cdns3_ep_run_stream_transfer(priv_ep, request);
		}
		if (ret)
			return ret;

		list_del(&request->list);
		list_add_tail(&request->list,
			      &priv_ep->pending_req_list);
		if (request->stream_id != 0 || (priv_ep->flags & EP_TDLCHK_EN))
			break;
	}

	priv_ep->flags &= ~EP_RING_FULL;
	return ret;
}

/*
 * WA2: Set flag for all not ISOC OUT endpoints. If this flag is set
 * driver try to detect whether endpoint need additional internal
 * buffer for unblocking on-chip FIFO buffer. This flag will be cleared
 * if before first DESCMISS interrupt the DMA will be armed.
 */
#define cdns3_wa2_enable_detection(priv_dev, priv_ep, reg) do { \
	if (!priv_ep->dir && priv_ep->type != USB_ENDPOINT_XFER_ISOC) { \
		priv_ep->flags |= EP_QUIRK_EXTRA_BUF_DET; \
		(reg) |= EP_STS_EN_DESCMISEN; \
	} } while (0)

/**
 * cdns3_wa2_descmiss_copy_data copy data from internal requests to
 * request queued by class driver.
 * @priv_ep: extended endpoint object
 * @request: request object
 */
static void cdns3_wa2_descmiss_copy_data(struct cdns3_endpoint *priv_ep,
					 struct usb_request *request)
{
	struct usb_request *descmiss_req;
	struct cdns3_request *descmiss_priv_req;

	while (!list_empty(&priv_ep->wa2_descmiss_req_list)) {
		int chunk_end;
		int length;

		descmiss_priv_req =
			cdns3_next_priv_request(&priv_ep->wa2_descmiss_req_list);
		descmiss_req = &descmiss_priv_req->request;

		/* driver can't touch pending request */
		if (descmiss_priv_req->flags & REQUEST_PENDING)
			break;

		chunk_end = descmiss_priv_req->flags & REQUEST_INTERNAL_CH;
		length = request->actual + descmiss_req->actual;

		request->status = descmiss_req->status;

		if (length <= request->length) {
			memcpy(&((u8 *)request->buf)[request->actual],
			       descmiss_req->buf,
			       descmiss_req->actual);
			request->actual = length;
		} else {
			/* It should never occures */
			request->status = -ENOMEM;
		}

		list_del_init(&descmiss_priv_req->list);

		kfree(descmiss_req->buf);
		cdns3_gadget_ep_free_request(&priv_ep->endpoint, descmiss_req);
		--priv_ep->wa2_counter;

		if (!chunk_end)
			break;
	}
}

static struct usb_request *cdns3_wa2_gadget_giveback(struct cdns3_device *priv_dev,
					      struct cdns3_endpoint *priv_ep,
					      struct cdns3_request *priv_req)
{
	if (priv_ep->flags & EP_QUIRK_EXTRA_BUF_EN &&
	    priv_req->flags & REQUEST_INTERNAL) {
		struct usb_request *req;

		req = cdns3_next_request(&priv_ep->deferred_req_list);

		priv_ep->descmis_req = NULL;

		if (!req)
			return NULL;

		/* unmap the gadget request before copying data */
		usb_gadget_unmap_request_by_dev(priv_dev->sysdev, req,
						priv_ep->dir);

		cdns3_wa2_descmiss_copy_data(priv_ep, req);
		if (!(priv_ep->flags & EP_QUIRK_END_TRANSFER) &&
		    req->length != req->actual) {
			/* wait for next part of transfer */
			/* re-map the gadget request buffer*/
			usb_gadget_map_request_by_dev(priv_dev->sysdev, req,
				usb_endpoint_dir_in(priv_ep->endpoint.desc));
			return NULL;
		}

		if (req->status == -EINPROGRESS)
			req->status = 0;

		list_del_init(&req->list);
		cdns3_start_all_request(priv_dev, priv_ep);
		return req;
	}

	return &priv_req->request;
}

static int cdns3_wa2_gadget_ep_queue(struct cdns3_device *priv_dev,
			      struct cdns3_endpoint *priv_ep,
			      struct cdns3_request *priv_req)
{
	int deferred = 0;

	/*
	 * If transfer was queued before DESCMISS appear than we
	 * can disable handling of DESCMISS interrupt. Driver assumes that it
	 * can disable special treatment for this endpoint.
	 */
	if (priv_ep->flags & EP_QUIRK_EXTRA_BUF_DET) {
		u32 reg;

		cdns3_select_ep(priv_dev, priv_ep->num | priv_ep->dir);
		priv_ep->flags &= ~EP_QUIRK_EXTRA_BUF_DET;
		reg = readl(&priv_dev->regs->ep_sts_en);
		reg &= ~EP_STS_EN_DESCMISEN;
		trace_cdns3_wa2(priv_ep, "workaround disabled\n");
		writel(reg, &priv_dev->regs->ep_sts_en);
	}

	if (priv_ep->flags & EP_QUIRK_EXTRA_BUF_EN) {
		u8 pending_empty = list_empty(&priv_ep->pending_req_list);
		u8 descmiss_empty = list_empty(&priv_ep->wa2_descmiss_req_list);

		/*
		 *  DESCMISS transfer has been finished, so data will be
		 *  directly copied from internal allocated usb_request
		 *  objects.
		 */
		if (pending_empty && !descmiss_empty &&
		    !(priv_req->flags & REQUEST_INTERNAL)) {
			cdns3_wa2_descmiss_copy_data(priv_ep,
						     &priv_req->request);

			trace_cdns3_wa2(priv_ep, "get internal stored data");

			list_add_tail(&priv_req->request.list,
				      &priv_ep->pending_req_list);
			cdns3_gadget_giveback(priv_ep, priv_req,
					      priv_req->request.status);

			/*
			 * Intentionally driver returns positive value as
			 * correct value. It informs that transfer has
			 * been finished.
			 */
			return EINPROGRESS;
		}

		/*
		 * Driver will wait for completion DESCMISS transfer,
		 * before starts new, not DESCMISS transfer.
		 */
		if (!pending_empty && !descmiss_empty) {
			trace_cdns3_wa2(priv_ep, "wait for pending transfer\n");
			deferred = 1;
		}

		if (priv_req->flags & REQUEST_INTERNAL)
			list_add_tail(&priv_req->list,
				      &priv_ep->wa2_descmiss_req_list);
	}

	return deferred;
}

static void cdns3_wa2_remove_old_request(struct cdns3_endpoint *priv_ep)
{
	struct cdns3_request *priv_req;

	while (!list_empty(&priv_ep->wa2_descmiss_req_list)) {
		u8 chain;

		priv_req = cdns3_next_priv_request(&priv_ep->wa2_descmiss_req_list);
		chain = !!(priv_req->flags & REQUEST_INTERNAL_CH);

		trace_cdns3_wa2(priv_ep, "removes eldest request");

		kfree(priv_req->request.buf);
		cdns3_gadget_ep_free_request(&priv_ep->endpoint,
					     &priv_req->request);
		list_del_init(&priv_req->list);
		--priv_ep->wa2_counter;

		if (!chain)
			break;
	}
}

/**
 * cdns3_wa2_descmissing_packet - handles descriptor missing event.
 * @priv_dev: extended gadget object
 *
 * This function is used only for WA2. For more information see Work around 2
 * description.
 */
static void cdns3_wa2_descmissing_packet(struct cdns3_endpoint *priv_ep)
{
	struct cdns3_request *priv_req;
	struct usb_request *request;
	u8 pending_empty = list_empty(&priv_ep->pending_req_list);

	/* check for pending transfer */
	if (!pending_empty) {
		trace_cdns3_wa2(priv_ep, "Ignoring Descriptor missing IRQ\n");
		return;
	}

	if (priv_ep->flags & EP_QUIRK_EXTRA_BUF_DET) {
		priv_ep->flags &= ~EP_QUIRK_EXTRA_BUF_DET;
		priv_ep->flags |= EP_QUIRK_EXTRA_BUF_EN;
	}

	trace_cdns3_wa2(priv_ep, "Description Missing detected\n");

	if (priv_ep->wa2_counter >= CDNS3_WA2_NUM_BUFFERS) {
		trace_cdns3_wa2(priv_ep, "WA2 overflow\n");
		cdns3_wa2_remove_old_request(priv_ep);
	}

	request = cdns3_gadget_ep_alloc_request(&priv_ep->endpoint,
						GFP_ATOMIC);
	if (!request)
		goto err;

	priv_req = to_cdns3_request(request);
	priv_req->flags |= REQUEST_INTERNAL;

	/* if this field is still assigned it indicate that transfer related
	 * with this request has not been finished yet. Driver in this
	 * case simply allocate next request and assign flag REQUEST_INTERNAL_CH
	 * flag to previous one. It will indicate that current request is
	 * part of the previous one.
	 */
	if (priv_ep->descmis_req)
		priv_ep->descmis_req->flags |= REQUEST_INTERNAL_CH;

	priv_req->request.buf = kzalloc(CDNS3_DESCMIS_BUF_SIZE,
					GFP_ATOMIC);
	priv_ep->wa2_counter++;

	if (!priv_req->request.buf) {
		cdns3_gadget_ep_free_request(&priv_ep->endpoint, request);
		goto err;
	}

	priv_req->request.length = CDNS3_DESCMIS_BUF_SIZE;
	priv_ep->descmis_req = priv_req;

	__cdns3_gadget_ep_queue(&priv_ep->endpoint,
				&priv_ep->descmis_req->request,
				GFP_ATOMIC);

	return;

err:
	dev_err(priv_ep->cdns3_dev->dev,
		"Failed: No sufficient memory for DESCMIS\n");
}

static void cdns3_wa2_reset_tdl(struct cdns3_device *priv_dev)
{
	u16 tdl = EP_CMD_TDL_GET(readl(&priv_dev->regs->ep_cmd));

	if (tdl) {
		u16 reset_val = EP_CMD_TDL_MAX + 1 - tdl;

		writel(EP_CMD_TDL_SET(reset_val) | EP_CMD_STDL,
		       &priv_dev->regs->ep_cmd);
	}
}

static void cdns3_wa2_check_outq_status(struct cdns3_device *priv_dev)
{
	u32 ep_sts_reg;

	/* select EP0-out */
	cdns3_select_ep(priv_dev, 0);

	ep_sts_reg = readl(&priv_dev->regs->ep_sts);

	if (EP_STS_OUTQ_VAL(ep_sts_reg)) {
		u32 outq_ep_num = EP_STS_OUTQ_NO(ep_sts_reg);
		struct cdns3_endpoint *outq_ep = priv_dev->eps[outq_ep_num];

		if ((outq_ep->flags & EP_ENABLED) && !(outq_ep->use_streams) &&
		    outq_ep->type != USB_ENDPOINT_XFER_ISOC && outq_ep_num) {
			u8 pending_empty = list_empty(&outq_ep->pending_req_list);

			if ((outq_ep->flags & EP_QUIRK_EXTRA_BUF_DET) ||
			    (outq_ep->flags & EP_QUIRK_EXTRA_BUF_EN) ||
			    !pending_empty) {
			} else {
				u32 ep_sts_en_reg;
				u32 ep_cmd_reg;

				cdns3_select_ep(priv_dev, outq_ep->num |
						outq_ep->dir);
				ep_sts_en_reg = readl(&priv_dev->regs->ep_sts_en);
				ep_cmd_reg = readl(&priv_dev->regs->ep_cmd);

				outq_ep->flags |= EP_TDLCHK_EN;
				cdns3_set_register_bit(&priv_dev->regs->ep_cfg,
						       EP_CFG_TDL_CHK);

				cdns3_wa2_enable_detection(priv_dev, outq_ep,
							   ep_sts_en_reg);
				writel(ep_sts_en_reg,
				       &priv_dev->regs->ep_sts_en);
				/* reset tdl value to zero */
				cdns3_wa2_reset_tdl(priv_dev);
				/*
				 * Memory barrier - Reset tdl before ringing the
				 * doorbell.
				 */
				wmb();
				if (EP_CMD_DRDY & ep_cmd_reg) {
					trace_cdns3_wa2(outq_ep, "Enabling WA2 skipping doorbell\n");

				} else {
					trace_cdns3_wa2(outq_ep, "Enabling WA2 ringing doorbell\n");
					/*
					 * ring doorbell to generate DESCMIS irq
					 */
					writel(EP_CMD_DRDY,
					       &priv_dev->regs->ep_cmd);
				}
			}
		}
	}
}

/**
 * cdns3_gadget_giveback - call struct usb_request's ->complete callback
 * @priv_ep: The endpoint to whom the request belongs to
 * @priv_req: The request we're giving back
 * @status: completion code for the request
 *
 * Must be called with controller's lock held and interrupts disabled. This
 * function will unmap @req and call its ->complete() callback to notify upper
 * layers that it has completed.
 */
void cdns3_gadget_giveback(struct cdns3_endpoint *priv_ep,
			   struct cdns3_request *priv_req,
			   int status)
{
	struct cdns3_device *priv_dev = priv_ep->cdns3_dev;
	struct usb_request *request = &priv_req->request;

	list_del_init(&request->list);

	if (request->status == -EINPROGRESS)
		request->status = status;

	usb_gadget_unmap_request_by_dev(priv_dev->sysdev, request,
					priv_ep->dir);

	if ((priv_req->flags & REQUEST_UNALIGNED) &&
	    priv_ep->dir == USB_DIR_OUT && !request->status)
		memcpy(request->buf, priv_req->aligned_buf->buf,
		       request->length);

	priv_req->flags &= ~(REQUEST_PENDING | REQUEST_UNALIGNED);
	trace_cdns3_gadget_giveback(priv_req);

	if (priv_dev->dev_ver < DEV_VER_V2) {
		request = cdns3_wa2_gadget_giveback(priv_dev, priv_ep,
						    priv_req);
		if (!request)
			return;
	}

	if (request->complete) {
		spin_unlock(&priv_dev->lock);
		usb_gadget_giveback_request(&priv_ep->endpoint,
					    request);
		spin_lock(&priv_dev->lock);
	}

	if (request->buf == priv_dev->zlp_buf)
		cdns3_gadget_ep_free_request(&priv_ep->endpoint, request);
}

static void cdns3_wa1_restore_cycle_bit(struct cdns3_endpoint *priv_ep)
{
	/* Work around for stale data address in TRB*/
	if (priv_ep->wa1_set) {
		trace_cdns3_wa1(priv_ep, "restore cycle bit");

		priv_ep->wa1_set = 0;
		priv_ep->wa1_trb_index = 0xFFFF;
		if (priv_ep->wa1_cycle_bit) {
			priv_ep->wa1_trb->control =
				priv_ep->wa1_trb->control | 0x1;
		} else {
			priv_ep->wa1_trb->control =
				priv_ep->wa1_trb->control & ~0x1;
		}
	}
}

static void cdns3_free_aligned_request_buf(struct work_struct *work)
{
	struct cdns3_device *priv_dev = container_of(work, struct cdns3_device,
					aligned_buf_wq);
	struct cdns3_aligned_buf *buf, *tmp;
	unsigned long flags;

	spin_lock_irqsave(&priv_dev->lock, flags);

	list_for_each_entry_safe(buf, tmp, &priv_dev->aligned_buf_list, list) {
		if (!buf->in_use) {
			list_del(&buf->list);

			/*
			 * Re-enable interrupts to free DMA capable memory.
			 * Driver can't free this memory with disabled
			 * interrupts.
			 */
			spin_unlock_irqrestore(&priv_dev->lock, flags);
			dma_free_coherent(priv_dev->sysdev, buf->size,
					  buf->buf, buf->dma);
			kfree(buf);
			spin_lock_irqsave(&priv_dev->lock, flags);
		}
	}

	spin_unlock_irqrestore(&priv_dev->lock, flags);
}

static int cdns3_prepare_aligned_request_buf(struct cdns3_request *priv_req)
{
	struct cdns3_endpoint *priv_ep = priv_req->priv_ep;
	struct cdns3_device *priv_dev = priv_ep->cdns3_dev;
	struct cdns3_aligned_buf *buf;

	/* check if buffer is aligned to 8. */
	if (!((uintptr_t)priv_req->request.buf & 0x7))
		return 0;

	buf = priv_req->aligned_buf;

	if (!buf || priv_req->request.length > buf->size) {
		buf = kzalloc(sizeof(*buf), GFP_ATOMIC);
		if (!buf)
			return -ENOMEM;

		buf->size = priv_req->request.length;

		buf->buf = dma_alloc_coherent(priv_dev->sysdev,
					      buf->size,
					      &buf->dma,
					      GFP_ATOMIC);
		if (!buf->buf) {
			kfree(buf);
			return -ENOMEM;
		}

		if (priv_req->aligned_buf) {
			trace_cdns3_free_aligned_request(priv_req);
			priv_req->aligned_buf->in_use = 0;
			queue_work(system_freezable_wq,
				   &priv_dev->aligned_buf_wq);
		}

		buf->in_use = 1;
		priv_req->aligned_buf = buf;

		list_add_tail(&buf->list,
			      &priv_dev->aligned_buf_list);
	}

	if (priv_ep->dir == USB_DIR_IN) {
		memcpy(buf->buf, priv_req->request.buf,
		       priv_req->request.length);
	}

	priv_req->flags |= REQUEST_UNALIGNED;
	trace_cdns3_prepare_aligned_request(priv_req);

	return 0;
}

static int cdns3_wa1_update_guard(struct cdns3_endpoint *priv_ep,
				  struct cdns3_trb *trb)
{
	struct cdns3_device *priv_dev = priv_ep->cdns3_dev;

	if (!priv_ep->wa1_set) {
		u32 doorbell;

		doorbell = !!(readl(&priv_dev->regs->ep_cmd) & EP_CMD_DRDY);

		if (doorbell) {
			priv_ep->wa1_cycle_bit = priv_ep->pcs ? TRB_CYCLE : 0;
			priv_ep->wa1_set = 1;
			priv_ep->wa1_trb = trb;
			priv_ep->wa1_trb_index = priv_ep->enqueue;
			trace_cdns3_wa1(priv_ep, "set guard");
			return 0;
		}
	}
	return 1;
}

static void cdns3_wa1_tray_restore_cycle_bit(struct cdns3_device *priv_dev,
					     struct cdns3_endpoint *priv_ep)
{
	int dma_index;
	u32 doorbell;

	doorbell = !!(readl(&priv_dev->regs->ep_cmd) & EP_CMD_DRDY);
	dma_index = cdns3_get_dma_pos(priv_dev, priv_ep);

	if (!doorbell || dma_index != priv_ep->wa1_trb_index)
		cdns3_wa1_restore_cycle_bit(priv_ep);
}

static int cdns3_ep_run_stream_transfer(struct cdns3_endpoint *priv_ep,
					struct usb_request *request)
{
	struct cdns3_device *priv_dev = priv_ep->cdns3_dev;
	struct cdns3_request *priv_req;
	struct cdns3_trb *trb;
	dma_addr_t trb_dma;
	int address;
	u32 control;
	u32 length;
	u32 tdl;
	unsigned int sg_idx = priv_ep->stream_sg_idx;

	priv_req = to_cdns3_request(request);
	address = priv_ep->endpoint.desc->bEndpointAddress;

	priv_ep->flags |= EP_PENDING_REQUEST;

	/* must allocate buffer aligned to 8 */
	if (priv_req->flags & REQUEST_UNALIGNED)
		trb_dma = priv_req->aligned_buf->dma;
	else
		trb_dma = request->dma;

	/*  For stream capable endpoints driver use only single TD. */
	trb = priv_ep->trb_pool + priv_ep->enqueue;
	priv_req->start_trb = priv_ep->enqueue;
	priv_req->end_trb = priv_req->start_trb;
	priv_req->trb = trb;

	cdns3_select_ep(priv_ep->cdns3_dev, address);

	control = TRB_TYPE(TRB_NORMAL) | TRB_CYCLE |
		  TRB_STREAM_ID(priv_req->request.stream_id) | TRB_ISP;

	if (!request->num_sgs) {
		trb->buffer = TRB_BUFFER(trb_dma);
		length = request->length;
	} else {
		trb->buffer = TRB_BUFFER(request->sg[sg_idx].dma_address);
		length = request->sg[sg_idx].length;
	}

	tdl = DIV_ROUND_UP(length, priv_ep->endpoint.maxpacket);

	trb->length = TRB_BURST_LEN(16 /*priv_ep->trb_burst_size*/) |
				  TRB_LEN(length);

	/*
	 * For DEV_VER_V2 controller version we have enabled
	 * USB_CONF2_EN_TDL_TRB in DMULT configuration.
	 * This enables TDL calculation based on TRB, hence setting TDL in TRB.
	 */
	if (priv_dev->dev_ver >= DEV_VER_V2) {
		if (priv_dev->gadget.speed == USB_SPEED_SUPER)
			trb->length |= TRB_TDL_SS_SIZE(tdl);
	}
	priv_req->flags |= REQUEST_PENDING;

	trb->control = control;

	trace_cdns3_prepare_trb(priv_ep, priv_req->trb);

	/*
	 * Memory barrier - Cycle Bit must be set before trb->length  and
	 * trb->buffer fields.
	 */
	wmb();

	/* always first element */
	writel(EP_TRADDR_TRADDR(priv_ep->trb_pool_dma),
	       &priv_dev->regs->ep_traddr);

	if (!(priv_ep->flags & EP_STALLED)) {
		trace_cdns3_ring(priv_ep);
		/*clearing TRBERR and EP_STS_DESCMIS before seting DRDY*/
		writel(EP_STS_TRBERR | EP_STS_DESCMIS, &priv_dev->regs->ep_sts);

		priv_ep->prime_flag = false;

		/*
		 * Controller version DEV_VER_V2 tdl calculation
		 * is based on TRB
		 */

		if (priv_dev->dev_ver < DEV_VER_V2)
			writel(EP_CMD_TDL_SET(tdl) | EP_CMD_STDL,
			       &priv_dev->regs->ep_cmd);
		else if (priv_dev->dev_ver > DEV_VER_V2)
			writel(tdl, &priv_dev->regs->ep_tdl);

		priv_ep->last_stream_id = priv_req->request.stream_id;
		writel(EP_CMD_DRDY, &priv_dev->regs->ep_cmd);
		writel(EP_CMD_ERDY_SID(priv_req->request.stream_id) |
		       EP_CMD_ERDY, &priv_dev->regs->ep_cmd);

		trace_cdns3_doorbell_epx(priv_ep->name,
					 readl(&priv_dev->regs->ep_traddr));
	}

	/* WORKAROUND for transition to L0 */
	__cdns3_gadget_wakeup(priv_dev);

	return 0;
}

/**
 * cdns3_ep_run_transfer - start transfer on no-default endpoint hardware
 * @priv_ep: endpoint object
 *
 * Returns zero on success or negative value on failure
 */
static int cdns3_ep_run_transfer(struct cdns3_endpoint *priv_ep,
				 struct usb_request *request)
{
	struct cdns3_device *priv_dev = priv_ep->cdns3_dev;
	struct cdns3_request *priv_req;
	struct cdns3_trb *trb;
	dma_addr_t trb_dma;
	u32 togle_pcs = 1;
	int sg_iter = 0;
	int num_trb;
	int address;
	u32 control;
	int pcs;
	u16 total_tdl = 0;

	if (priv_ep->type == USB_ENDPOINT_XFER_ISOC)
		num_trb = priv_ep->interval;
	else
		num_trb = request->num_sgs ? request->num_sgs : 1;

	if (num_trb > priv_ep->free_trbs) {
		priv_ep->flags |= EP_RING_FULL;
		return -ENOBUFS;
	}

	priv_req = to_cdns3_request(request);
	address = priv_ep->endpoint.desc->bEndpointAddress;

	priv_ep->flags |= EP_PENDING_REQUEST;

	/* must allocate buffer aligned to 8 */
	if (priv_req->flags & REQUEST_UNALIGNED)
		trb_dma = priv_req->aligned_buf->dma;
	else
		trb_dma = request->dma;

	trb = priv_ep->trb_pool + priv_ep->enqueue;
	priv_req->start_trb = priv_ep->enqueue;
	priv_req->trb = trb;

	cdns3_select_ep(priv_ep->cdns3_dev, address);

	/* prepare ring */
	if ((priv_ep->enqueue + num_trb)  >= (priv_ep->num_trbs - 1)) {
		struct cdns3_trb *link_trb;
		int doorbell, dma_index;
		u32 ch_bit = 0;

		doorbell = !!(readl(&priv_dev->regs->ep_cmd) & EP_CMD_DRDY);
		dma_index = cdns3_get_dma_pos(priv_dev, priv_ep);

		/* Driver can't update LINK TRB if it is current processed. */
		if (doorbell && dma_index == priv_ep->num_trbs - 1) {
			priv_ep->flags |= EP_DEFERRED_DRDY;
			return -ENOBUFS;
		}

		/*updating C bt in  Link TRB before starting DMA*/
		link_trb = priv_ep->trb_pool + (priv_ep->num_trbs - 1);
		/*
		 * For TRs size equal 2 enabling TRB_CHAIN for epXin causes
		 * that DMA stuck at the LINK TRB.
		 * On the other hand, removing TRB_CHAIN for longer TRs for
		 * epXout cause that DMA stuck after handling LINK TRB.
		 * To eliminate this strange behavioral driver set TRB_CHAIN
		 * bit only for TR size > 2.
		 */
		if (priv_ep->type == USB_ENDPOINT_XFER_ISOC ||
		    TRBS_PER_SEGMENT > 2)
			ch_bit = TRB_CHAIN;

		link_trb->control = ((priv_ep->pcs) ? TRB_CYCLE : 0) |
				    TRB_TYPE(TRB_LINK) | TRB_TOGGLE | ch_bit;
	}

	if (priv_dev->dev_ver <= DEV_VER_V2)
		togle_pcs = cdns3_wa1_update_guard(priv_ep, trb);

	/* set incorrect Cycle Bit for first trb*/
	control = priv_ep->pcs ? 0 : TRB_CYCLE;

	do {
		u32 length;
		u16 td_size = 0;

		/* fill TRB */
		control |= TRB_TYPE(TRB_NORMAL);
		trb->buffer = TRB_BUFFER(request->num_sgs == 0
				? trb_dma : request->sg[sg_iter].dma_address);

		if (likely(!request->num_sgs))
			length = request->length;
		else
			length = request->sg[sg_iter].length;

		if (likely(priv_dev->dev_ver >= DEV_VER_V2))
			td_size = DIV_ROUND_UP(length,
					       priv_ep->endpoint.maxpacket);
		else if (priv_ep->flags & EP_TDLCHK_EN)
			total_tdl += DIV_ROUND_UP(length,
					       priv_ep->endpoint.maxpacket);

		trb->length = TRB_BURST_LEN(priv_ep->trb_burst_size) |
					TRB_LEN(length);
		if (priv_dev->gadget.speed == USB_SPEED_SUPER)
			trb->length |= TRB_TDL_SS_SIZE(td_size);
		else
			control |= TRB_TDL_HS_SIZE(td_size);

		pcs = priv_ep->pcs ? TRB_CYCLE : 0;

		/*
		 * first trb should be prepared as last to avoid processing
		 *  transfer to early
		 */
		if (sg_iter != 0)
			control |= pcs;

		if (priv_ep->type == USB_ENDPOINT_XFER_ISOC  && !priv_ep->dir) {
			control |= TRB_IOC | TRB_ISP;
		} else {
			/* for last element in TD or in SG list */
			if (sg_iter == (num_trb - 1) && sg_iter != 0)
				control |= pcs | TRB_IOC | TRB_ISP;
		}

		if (sg_iter)
			trb->control = control;
		else
			priv_req->trb->control = control;

		control = 0;
		++sg_iter;
		priv_req->end_trb = priv_ep->enqueue;
		cdns3_ep_inc_enq(priv_ep);
		trb = priv_ep->trb_pool + priv_ep->enqueue;
	} while (sg_iter < num_trb);

	trb = priv_req->trb;

	priv_req->flags |= REQUEST_PENDING;

	if (sg_iter == 1)
		trb->control |= TRB_IOC | TRB_ISP;

	if (priv_dev->dev_ver < DEV_VER_V2 &&
	    (priv_ep->flags & EP_TDLCHK_EN)) {
		u16 tdl = total_tdl;
		u16 old_tdl = EP_CMD_TDL_GET(readl(&priv_dev->regs->ep_cmd));

		if (tdl > EP_CMD_TDL_MAX) {
			tdl = EP_CMD_TDL_MAX;
			priv_ep->pending_tdl = total_tdl - EP_CMD_TDL_MAX;
		}

		if (old_tdl < tdl) {
			tdl -= old_tdl;
			writel(EP_CMD_TDL_SET(tdl) | EP_CMD_STDL,
			       &priv_dev->regs->ep_cmd);
		}
	}

	/*
	 * Memory barrier - cycle bit must be set before other filds in trb.
	 */
	wmb();

	/* give the TD to the consumer*/
	if (togle_pcs)
		trb->control =  trb->control ^ 1;

	if (priv_dev->dev_ver <= DEV_VER_V2)
		cdns3_wa1_tray_restore_cycle_bit(priv_dev, priv_ep);

	trace_cdns3_prepare_trb(priv_ep, priv_req->trb);

	/*
	 * Memory barrier - Cycle Bit must be set before trb->length  and
	 * trb->buffer fields.
	 */
	wmb();

	/*
	 * For DMULT mode we can set address to transfer ring only once after
	 * enabling endpoint.
	 */
	if (priv_ep->flags & EP_UPDATE_EP_TRBADDR) {
		/*
		 * Until SW is not ready to handle the OUT transfer the ISO OUT
		 * Endpoint should be disabled (EP_CFG.ENABLE = 0).
		 * EP_CFG_ENABLE must be set before updating ep_traddr.
		 */
		if (priv_ep->type == USB_ENDPOINT_XFER_ISOC  && !priv_ep->dir &&
		    !(priv_ep->flags & EP_QUIRK_ISO_OUT_EN)) {
			priv_ep->flags |= EP_QUIRK_ISO_OUT_EN;
			cdns3_set_register_bit(&priv_dev->regs->ep_cfg,
					       EP_CFG_ENABLE);
		}

		writel(EP_TRADDR_TRADDR(priv_ep->trb_pool_dma +
					priv_req->start_trb * TRB_SIZE),
					&priv_dev->regs->ep_traddr);

		priv_ep->flags &= ~EP_UPDATE_EP_TRBADDR;
	}

	if (!priv_ep->wa1_set && !(priv_ep->flags & EP_STALLED)) {
		trace_cdns3_ring(priv_ep);
		/*clearing TRBERR and EP_STS_DESCMIS before seting DRDY*/
		writel(EP_STS_TRBERR | EP_STS_DESCMIS, &priv_dev->regs->ep_sts);
		writel(EP_CMD_DRDY, &priv_dev->regs->ep_cmd);
		trace_cdns3_doorbell_epx(priv_ep->name,
					 readl(&priv_dev->regs->ep_traddr));
	}

	/* WORKAROUND for transition to L0 */
	__cdns3_gadget_wakeup(priv_dev);

	return 0;
}

void cdns3_set_hw_configuration(struct cdns3_device *priv_dev)
{
	struct cdns3_endpoint *priv_ep;
	struct usb_ep *ep;
	int val;

	if (priv_dev->hw_configured_flag)
		return;

	writel(USB_CONF_CFGSET, &priv_dev->regs->usb_conf);
	writel(EP_CMD_ERDY | EP_CMD_REQ_CMPL, &priv_dev->regs->ep_cmd);

	cdns3_set_register_bit(&priv_dev->regs->usb_conf,
			       USB_CONF_U1EN | USB_CONF_U2EN);

	/* wait until configuration set */
	readl_poll_timeout_atomic(&priv_dev->regs->usb_sts, val,
				  val & USB_STS_CFGSTS_MASK, 1, 100);

	priv_dev->hw_configured_flag = 1;

	list_for_each_entry(ep, &priv_dev->gadget.ep_list, ep_list) {
		if (ep->enabled) {
			priv_ep = ep_to_cdns3_ep(ep);
			cdns3_start_all_request(priv_dev, priv_ep);
		}
	}
}

/**
 * cdns3_request_handled - check whether request has been handled by DMA
 *
 * @priv_ep: extended endpoint object.
 * @priv_req: request object for checking
 *
 * Endpoint must be selected before invoking this function.
 *
 * Returns false if request has not been handled by DMA, else returns true.
 *
 * SR - start ring
 * ER -  end ring
 * DQ = priv_ep->dequeue - dequeue position
 * EQ = priv_ep->enqueue -  enqueue position
 * ST = priv_req->start_trb - index of first TRB in transfer ring
 * ET = priv_req->end_trb - index of last TRB in transfer ring
 * CI = current_index - index of processed TRB by DMA.
 *
 * As first step, function checks if cycle bit for priv_req->start_trb is
 * correct.
 *
 * some rules:
 * 1. priv_ep->dequeue never exceed current_index.
 * 2  priv_ep->enqueue never exceed priv_ep->dequeue
 * 3. exception: priv_ep->enqueue == priv_ep->dequeue
 *    and priv_ep->free_trbs is zero.
 *    This case indicate that TR is full.
 *
 * Then We can split recognition into two parts:
 * Case 1 - priv_ep->dequeue < current_index
 *      SR ... EQ ... DQ ... CI ... ER
 *      SR ... DQ ... CI ... EQ ... ER
 *
 *      Request has been handled by DMA if ST and ET is between DQ and CI.
 *
 * Case 2 - priv_ep->dequeue > current_index
 * This situation take place when CI go through the LINK TRB at the end of
 * transfer ring.
 *      SR ... CI ... EQ ... DQ ... ER
 *
 *      Request has been handled by DMA if ET is less then CI or
 *      ET is greater or equal DQ.
 */
static bool cdns3_request_handled(struct cdns3_endpoint *priv_ep,
				  struct cdns3_request *priv_req)
{
	struct cdns3_device *priv_dev = priv_ep->cdns3_dev;
	struct cdns3_trb *trb;
	int current_index = 0;
	int handled = 0;
	int doorbell;

	current_index = cdns3_get_dma_pos(priv_dev, priv_ep);
	doorbell = !!(readl(&priv_dev->regs->ep_cmd) & EP_CMD_DRDY);

	trb = &priv_ep->trb_pool[priv_req->start_trb];

	if ((trb->control  & TRB_CYCLE) != priv_ep->ccs)
		goto finish;

	if (doorbell == 1 && current_index == priv_ep->dequeue)
		goto finish;

	/* The corner case for TRBS_PER_SEGMENT equal 2). */
	if (TRBS_PER_SEGMENT == 2 && priv_ep->type != USB_ENDPOINT_XFER_ISOC) {
		handled = 1;
		goto finish;
	}

	if (priv_ep->enqueue == priv_ep->dequeue &&
	    priv_ep->free_trbs == 0) {
		handled = 1;
	} else if (priv_ep->dequeue < current_index) {
		if ((current_index == (priv_ep->num_trbs - 1)) &&
		    !priv_ep->dequeue)
			goto finish;

		if (priv_req->end_trb >= priv_ep->dequeue &&
		    priv_req->end_trb < current_index)
			handled = 1;
	} else if (priv_ep->dequeue  > current_index) {
		if (priv_req->end_trb  < current_index ||
		    priv_req->end_trb >= priv_ep->dequeue)
			handled = 1;
	}

finish:
	trace_cdns3_request_handled(priv_req, current_index, handled);

	return handled;
}

static void cdns3_transfer_completed(struct cdns3_device *priv_dev,
				     struct cdns3_endpoint *priv_ep)
{
	struct cdns3_request *priv_req;
	struct usb_request *request;
	struct cdns3_trb *trb;

	while (!list_empty(&priv_ep->pending_req_list)) {
		request = cdns3_next_request(&priv_ep->pending_req_list);
		priv_req = to_cdns3_request(request);

		trb = priv_ep->trb_pool + priv_ep->dequeue;

		/* Request was dequeued and TRB was changed to TRB_LINK. */
		if (TRB_FIELD_TO_TYPE(trb->control) == TRB_LINK) {
			trace_cdns3_complete_trb(priv_ep, trb);
			cdns3_move_deq_to_next_trb(priv_req);
		}

		if (!request->stream_id) {
			/* Re-select endpoint. It could be changed by other CPU
			 * during handling usb_gadget_giveback_request.
			 */
			cdns3_select_ep(priv_dev, priv_ep->endpoint.address);

			if (!cdns3_request_handled(priv_ep, priv_req))
				goto prepare_next_td;

			trb = priv_ep->trb_pool + priv_ep->dequeue;
			trace_cdns3_complete_trb(priv_ep, trb);

			if (trb != priv_req->trb)
				dev_warn(priv_dev->dev,
					 "request_trb=0x%p, queue_trb=0x%p\n",
					 priv_req->trb, trb);

			request->actual = TRB_LEN(le32_to_cpu(trb->length));
			cdns3_move_deq_to_next_trb(priv_req);
			cdns3_gadget_giveback(priv_ep, priv_req, 0);

			if (priv_ep->type != USB_ENDPOINT_XFER_ISOC &&
			    TRBS_PER_SEGMENT == 2)
				break;
		} else {
			/* Re-select endpoint. It could be changed by other CPU
			 * during handling usb_gadget_giveback_request.
			 */
			cdns3_select_ep(priv_dev, priv_ep->endpoint.address);

			trb = priv_ep->trb_pool;
			trace_cdns3_complete_trb(priv_ep, trb);

			if (trb != priv_req->trb)
				dev_warn(priv_dev->dev,
					 "request_trb=0x%p, queue_trb=0x%p\n",
					 priv_req->trb, trb);

			request->actual += TRB_LEN(le32_to_cpu(trb->length));

			if (!request->num_sgs ||
			    (request->num_sgs == (priv_ep->stream_sg_idx + 1))) {
				priv_ep->stream_sg_idx = 0;
				cdns3_gadget_giveback(priv_ep, priv_req, 0);
			} else {
				priv_ep->stream_sg_idx++;
				cdns3_ep_run_stream_transfer(priv_ep, request);
			}
			break;
		}
	}
	priv_ep->flags &= ~EP_PENDING_REQUEST;

prepare_next_td:
	if (!(priv_ep->flags & EP_STALLED) &&
	    !(priv_ep->flags & EP_STALL_PENDING))
		cdns3_start_all_request(priv_dev, priv_ep);
}

void cdns3_rearm_transfer(struct cdns3_endpoint *priv_ep, u8 rearm)
{
	struct cdns3_device *priv_dev = priv_ep->cdns3_dev;

	cdns3_wa1_restore_cycle_bit(priv_ep);

	if (rearm) {
		trace_cdns3_ring(priv_ep);

		/* Cycle Bit must be updated before arming DMA. */
		wmb();
		writel(EP_CMD_DRDY, &priv_dev->regs->ep_cmd);

		__cdns3_gadget_wakeup(priv_dev);

		trace_cdns3_doorbell_epx(priv_ep->name,
					 readl(&priv_dev->regs->ep_traddr));
	}
}

static void cdns3_reprogram_tdl(struct cdns3_endpoint *priv_ep)
{
	u16 tdl = priv_ep->pending_tdl;
	struct cdns3_device *priv_dev = priv_ep->cdns3_dev;

	if (tdl > EP_CMD_TDL_MAX) {
		tdl = EP_CMD_TDL_MAX;
		priv_ep->pending_tdl -= EP_CMD_TDL_MAX;
	} else {
		priv_ep->pending_tdl = 0;
	}

	writel(EP_CMD_TDL_SET(tdl) | EP_CMD_STDL, &priv_dev->regs->ep_cmd);
}

/**
 * cdns3_check_ep_interrupt_proceed - Processes interrupt related to endpoint
 * @priv_ep: endpoint object
 *
 * Returns 0
 */
static int cdns3_check_ep_interrupt_proceed(struct cdns3_endpoint *priv_ep)
{
	struct cdns3_device *priv_dev = priv_ep->cdns3_dev;
	u32 ep_sts_reg;
	struct usb_request *deferred_request;
	struct usb_request *pending_request;
	u32 tdl = 0;

	cdns3_select_ep(priv_dev, priv_ep->endpoint.address);

	trace_cdns3_epx_irq(priv_dev, priv_ep);

	ep_sts_reg = readl(&priv_dev->regs->ep_sts);
	writel(ep_sts_reg, &priv_dev->regs->ep_sts);

	if ((ep_sts_reg & EP_STS_PRIME) && priv_ep->use_streams) {
		bool dbusy = !!(ep_sts_reg & EP_STS_DBUSY);

		tdl = cdns3_get_tdl(priv_dev);

		/*
		 * Continue the previous transfer:
		 * There is some racing between ERDY and PRIME. The device send
		 * ERDY and almost in the same time Host send PRIME. It cause
		 * that host ignore the ERDY packet and driver has to send it
		 * again.
		 */
		if (tdl && (dbusy | !EP_STS_BUFFEMPTY(ep_sts_reg) |
		    EP_STS_HOSTPP(ep_sts_reg))) {
			writel(EP_CMD_ERDY |
			       EP_CMD_ERDY_SID(priv_ep->last_stream_id),
			       &priv_dev->regs->ep_cmd);
			ep_sts_reg &= ~(EP_STS_MD_EXIT | EP_STS_IOC);
		} else {
			priv_ep->prime_flag = true;

			pending_request = cdns3_next_request(&priv_ep->pending_req_list);
			deferred_request = cdns3_next_request(&priv_ep->deferred_req_list);

			if (deferred_request && !pending_request) {
				cdns3_start_all_request(priv_dev, priv_ep);
			}
		}
	}

	if (ep_sts_reg & EP_STS_TRBERR) {
		if (priv_ep->flags & EP_STALL_PENDING &&
		    !(ep_sts_reg & EP_STS_DESCMIS &&
		    priv_dev->dev_ver < DEV_VER_V2)) {
			cdns3_ep_stall_flush(priv_ep);
		}

		/*
		 * For isochronous transfer driver completes request on
		 * IOC or on TRBERR. IOC appears only when device receive
		 * OUT data packet. If host disable stream or lost some packet
		 * then the only way to finish all queued transfer is to do it
		 * on TRBERR event.
		 */
		if (priv_ep->type == USB_ENDPOINT_XFER_ISOC &&
		    !priv_ep->wa1_set) {
			if (!priv_ep->dir) {
				u32 ep_cfg = readl(&priv_dev->regs->ep_cfg);

				ep_cfg &= ~EP_CFG_ENABLE;
				writel(ep_cfg, &priv_dev->regs->ep_cfg);
				priv_ep->flags &= ~EP_QUIRK_ISO_OUT_EN;
			}
			cdns3_transfer_completed(priv_dev, priv_ep);
		} else if (!(priv_ep->flags & EP_STALLED) &&
			  !(priv_ep->flags & EP_STALL_PENDING)) {
			if (priv_ep->flags & EP_DEFERRED_DRDY) {
				priv_ep->flags &= ~EP_DEFERRED_DRDY;
				cdns3_start_all_request(priv_dev, priv_ep);
			} else {
				cdns3_rearm_transfer(priv_ep,
						     priv_ep->wa1_set);
			}
		}
	}

	if ((ep_sts_reg & EP_STS_IOC) || (ep_sts_reg & EP_STS_ISP) ||
	    (ep_sts_reg & EP_STS_IOT)) {
		if (priv_ep->flags & EP_QUIRK_EXTRA_BUF_EN) {
			if (ep_sts_reg & EP_STS_ISP)
				priv_ep->flags |= EP_QUIRK_END_TRANSFER;
			else
				priv_ep->flags &= ~EP_QUIRK_END_TRANSFER;
		}

		if (!priv_ep->use_streams) {
			if ((ep_sts_reg & EP_STS_IOC) ||
			    (ep_sts_reg & EP_STS_ISP)) {
				cdns3_transfer_completed(priv_dev, priv_ep);
			} else if ((priv_ep->flags & EP_TDLCHK_EN) &
				   priv_ep->pending_tdl) {
				/* handle IOT with pending tdl */
				cdns3_reprogram_tdl(priv_ep);
			}
		} else if (priv_ep->dir == USB_DIR_OUT) {
			priv_ep->ep_sts_pending |= ep_sts_reg;
		} else if (ep_sts_reg & EP_STS_IOT) {
			cdns3_transfer_completed(priv_dev, priv_ep);
		}
	}

	/*
	 * MD_EXIT interrupt sets when stream capable endpoint exits
	 * from MOVE DATA state of Bulk IN/OUT stream protocol state machine
	 */
	if (priv_ep->dir == USB_DIR_OUT && (ep_sts_reg & EP_STS_MD_EXIT) &&
	    (priv_ep->ep_sts_pending & EP_STS_IOT) && priv_ep->use_streams) {
		priv_ep->ep_sts_pending = 0;
		cdns3_transfer_completed(priv_dev, priv_ep);
	}

	/*
	 * WA2: this condition should only be meet when
	 * priv_ep->flags & EP_QUIRK_EXTRA_BUF_DET or
	 * priv_ep->flags & EP_QUIRK_EXTRA_BUF_EN.
	 * In other cases this interrupt will be disabled.
	 */
	if (ep_sts_reg & EP_STS_DESCMIS && priv_dev->dev_ver < DEV_VER_V2 &&
	    !(priv_ep->flags & EP_STALLED))
		cdns3_wa2_descmissing_packet(priv_ep);

	return 0;
}

static void cdns3_disconnect_gadget(struct cdns3_device *priv_dev)
{
	if (priv_dev->gadget_driver && priv_dev->gadget_driver->disconnect) {
		spin_unlock(&priv_dev->lock);
		priv_dev->gadget_driver->disconnect(&priv_dev->gadget);
		spin_lock(&priv_dev->lock);
	}
}

/**
 * cdns3_check_usb_interrupt_proceed - Processes interrupt related to device
 * @priv_dev: extended gadget object
 * @usb_ists: bitmap representation of device's reported interrupts
 * (usb_ists register value)
 */
static void cdns3_check_usb_interrupt_proceed(struct cdns3_device *priv_dev,
					      u32 usb_ists)
{
	int speed = 0;

	trace_cdns3_usb_irq(priv_dev, usb_ists);
	if (usb_ists & USB_ISTS_L1ENTI) {
		/*
		 * WORKAROUND: CDNS3 controller has issue with hardware resuming
		 * from L1. To fix it, if any DMA transfer is pending driver
		 * must starts driving resume signal immediately.
		 */
		if (readl(&priv_dev->regs->drbl))
			__cdns3_gadget_wakeup(priv_dev);
	}

	/* Connection detected */
	if (usb_ists & (USB_ISTS_CON2I | USB_ISTS_CONI)) {
		speed = cdns3_get_speed(priv_dev);
		priv_dev->gadget.speed = speed;
		usb_gadget_set_state(&priv_dev->gadget, USB_STATE_POWERED);
		cdns3_ep0_config(priv_dev);
	}

	/* Disconnection detected */
	if (usb_ists & (USB_ISTS_DIS2I | USB_ISTS_DISI)) {
		cdns3_disconnect_gadget(priv_dev);
		priv_dev->gadget.speed = USB_SPEED_UNKNOWN;
		usb_gadget_set_state(&priv_dev->gadget, USB_STATE_NOTATTACHED);
		cdns3_hw_reset_eps_config(priv_dev);
	}

	if (usb_ists & (USB_ISTS_L2ENTI | USB_ISTS_U3ENTI)) {
		if (priv_dev->gadget_driver &&
		    priv_dev->gadget_driver->suspend) {
			spin_unlock(&priv_dev->lock);
			priv_dev->gadget_driver->suspend(&priv_dev->gadget);
			spin_lock(&priv_dev->lock);
		}
	}

	if (usb_ists & (USB_ISTS_L2EXTI | USB_ISTS_U3EXTI)) {
		if (priv_dev->gadget_driver &&
		    priv_dev->gadget_driver->resume) {
			spin_unlock(&priv_dev->lock);
			priv_dev->gadget_driver->resume(&priv_dev->gadget);
			spin_lock(&priv_dev->lock);
		}
	}

	/* reset*/
	if (usb_ists & (USB_ISTS_UWRESI | USB_ISTS_UHRESI | USB_ISTS_U2RESI)) {
		if (priv_dev->gadget_driver) {
			spin_unlock(&priv_dev->lock);
			usb_gadget_udc_reset(&priv_dev->gadget,
					     priv_dev->gadget_driver);
			spin_lock(&priv_dev->lock);

			/*read again to check the actual speed*/
			speed = cdns3_get_speed(priv_dev);
			priv_dev->gadget.speed = speed;
			cdns3_hw_reset_eps_config(priv_dev);
			cdns3_ep0_config(priv_dev);
		}
	}
}

/**
 * cdns3_device_irq_handler- interrupt handler for device part of controller
 *
 * @irq: irq number for cdns3 core device
 * @data: structure of cdns3
 *
 * Returns IRQ_HANDLED or IRQ_NONE
 */
static irqreturn_t cdns3_device_irq_handler(int irq, void *data)
{
	struct cdns3_device *priv_dev = data;
	irqreturn_t ret = IRQ_NONE;
	u32 reg;

	/* check USB device interrupt */
	reg = readl(&priv_dev->regs->usb_ists);
	if (reg) {
		/* After masking interrupts the new interrupts won't be
		 * reported in usb_ists/ep_ists. In order to not lose some
		 * of them driver disables only detected interrupts.
		 * They will be enabled ASAP after clearing source of
		 * interrupt. This an unusual behavior only applies to
		 * usb_ists register.
		 */
		reg = ~reg & readl(&priv_dev->regs->usb_ien);
		/* mask deferred interrupt. */
		writel(reg, &priv_dev->regs->usb_ien);
		ret = IRQ_WAKE_THREAD;
	}

	/* check endpoint interrupt */
	reg = readl(&priv_dev->regs->ep_ists);
	if (reg) {
		writel(0, &priv_dev->regs->ep_ien);
		ret = IRQ_WAKE_THREAD;
	}

	return ret;
}

/**
 * cdns3_device_thread_irq_handler- interrupt handler for device part
 * of controller
 *
 * @irq: irq number for cdns3 core device
 * @data: structure of cdns3
 *
 * Returns IRQ_HANDLED or IRQ_NONE
 */
static irqreturn_t cdns3_device_thread_irq_handler(int irq, void *data)
{
	struct cdns3_device *priv_dev = data;
	irqreturn_t ret = IRQ_NONE;
	unsigned long flags;
	int bit;
	u32 reg;

	spin_lock_irqsave(&priv_dev->lock, flags);

	reg = readl(&priv_dev->regs->usb_ists);
	if (reg) {
		writel(reg, &priv_dev->regs->usb_ists);
		writel(USB_IEN_INIT, &priv_dev->regs->usb_ien);
		cdns3_check_usb_interrupt_proceed(priv_dev, reg);
		ret = IRQ_HANDLED;
	}

	reg = readl(&priv_dev->regs->ep_ists);

	/* handle default endpoint OUT */
	if (reg & EP_ISTS_EP_OUT0) {
		cdns3_check_ep0_interrupt_proceed(priv_dev, USB_DIR_OUT);
		ret = IRQ_HANDLED;
	}

	/* handle default endpoint IN */
	if (reg & EP_ISTS_EP_IN0) {
		cdns3_check_ep0_interrupt_proceed(priv_dev, USB_DIR_IN);
		ret = IRQ_HANDLED;
	}

	/* check if interrupt from non default endpoint, if no exit */
	reg &= ~(EP_ISTS_EP_OUT0 | EP_ISTS_EP_IN0);
	if (!reg)
		goto irqend;

	for_each_set_bit(bit, (unsigned long *)&reg,
			 sizeof(u32) * BITS_PER_BYTE) {
		cdns3_check_ep_interrupt_proceed(priv_dev->eps[bit]);
		ret = IRQ_HANDLED;
	}

	if (priv_dev->dev_ver < DEV_VER_V2 && priv_dev->using_streams)
		cdns3_wa2_check_outq_status(priv_dev);

irqend:
	writel(~0, &priv_dev->regs->ep_ien);
	spin_unlock_irqrestore(&priv_dev->lock, flags);

	return ret;
}

/**
 * cdns3_ep_onchip_buffer_reserve - Try to reserve onchip buf for EP
 *
 * The real reservation will occur during write to EP_CFG register,
 * this function is used to check if the 'size' reservation is allowed.
 *
 * @priv_dev: extended gadget object
 * @size: the size (KB) for EP would like to allocate
 * @is_in: endpoint direction
 *
 * Return 0 if the required size can met or negative value on failure
 */
static int cdns3_ep_onchip_buffer_reserve(struct cdns3_device *priv_dev,
					  int size, int is_in)
{
	int remained;

	/* 2KB are reserved for EP0*/
	remained = priv_dev->onchip_buffers - priv_dev->onchip_used_size - 2;

	if (is_in) {
		if (remained < size)
			return -EPERM;

		priv_dev->onchip_used_size += size;
	} else {
		int required;

		/**
		 *  ALL OUT EPs are shared the same chunk onchip memory, so
		 * driver checks if it already has assigned enough buffers
		 */
		if (priv_dev->out_mem_is_allocated >= size)
			return 0;

		required = size - priv_dev->out_mem_is_allocated;

		if (required > remained)
			return -EPERM;

		priv_dev->out_mem_is_allocated += required;
		priv_dev->onchip_used_size += required;
	}

	return 0;
}

<<<<<<< HEAD
void cdns3_stream_ep_reconfig(struct cdns3_device *priv_dev,
=======
static void cdns3_stream_ep_reconfig(struct cdns3_device *priv_dev,
>>>>>>> 04d5ce62
			      struct cdns3_endpoint *priv_ep)
{
	if (!priv_ep->use_streams || priv_dev->gadget.speed < USB_SPEED_SUPER)
		return;

	if (priv_dev->dev_ver >= DEV_VER_V3) {
		u32 mask = BIT(priv_ep->num + (priv_ep->dir ? 16 : 0));

		/*
		 * Stream capable endpoints are handled by using ep_tdl
		 * register. Other endpoints use TDL from TRB feature.
		 */
		cdns3_clear_register_bit(&priv_dev->regs->tdl_from_trb, mask);
	}

	/*  Enable Stream Bit TDL chk and SID chk */
	cdns3_set_register_bit(&priv_dev->regs->ep_cfg, EP_CFG_STREAM_EN |
			       EP_CFG_TDL_CHK | EP_CFG_SID_CHK);
}

<<<<<<< HEAD
void cdns3_configure_dmult(struct cdns3_device *priv_dev,
=======
static void cdns3_configure_dmult(struct cdns3_device *priv_dev,
>>>>>>> 04d5ce62
			   struct cdns3_endpoint *priv_ep)
{
	struct cdns3_usb_regs __iomem *regs = priv_dev->regs;

	/* For dev_ver > DEV_VER_V2 DMULT is configured per endpoint */
	if (priv_dev->dev_ver <= DEV_VER_V2)
		writel(USB_CONF_DMULT, &regs->usb_conf);

	if (priv_dev->dev_ver == DEV_VER_V2)
		writel(USB_CONF2_EN_TDL_TRB, &regs->usb_conf2);

	if (priv_dev->dev_ver >= DEV_VER_V3 && priv_ep) {
		u32 mask;

		if (priv_ep->dir)
			mask = BIT(priv_ep->num + 16);
		else
			mask = BIT(priv_ep->num);

		if (priv_ep->type != USB_ENDPOINT_XFER_ISOC) {
			cdns3_set_register_bit(&regs->tdl_from_trb, mask);
			cdns3_set_register_bit(&regs->tdl_beh, mask);
			cdns3_set_register_bit(&regs->tdl_beh2, mask);
			cdns3_set_register_bit(&regs->dma_adv_td, mask);
		}

		if (priv_ep->type == USB_ENDPOINT_XFER_ISOC && !priv_ep->dir)
			cdns3_set_register_bit(&regs->tdl_from_trb, mask);

		cdns3_set_register_bit(&regs->dtrans, mask);
	}
}

/**
 * cdns3_ep_config Configure hardware endpoint
 * @priv_ep: extended endpoint object
 */
void cdns3_ep_config(struct cdns3_endpoint *priv_ep)
{
	bool is_iso_ep = (priv_ep->type == USB_ENDPOINT_XFER_ISOC);
	struct cdns3_device *priv_dev = priv_ep->cdns3_dev;
	u32 bEndpointAddress = priv_ep->num | priv_ep->dir;
	u32 max_packet_size = 0;
	u8 maxburst = 0;
	u32 ep_cfg = 0;
	u8 buffering;
	u8 mult = 0;
	int ret;

	buffering = CDNS3_EP_BUF_SIZE - 1;

	cdns3_configure_dmult(priv_dev, priv_ep);

	switch (priv_ep->type) {
	case USB_ENDPOINT_XFER_INT:
		ep_cfg = EP_CFG_EPTYPE(USB_ENDPOINT_XFER_INT);

		if ((priv_dev->dev_ver == DEV_VER_V2 && !priv_ep->dir) ||
		    priv_dev->dev_ver > DEV_VER_V2)
			ep_cfg |= EP_CFG_TDL_CHK;
		break;
	case USB_ENDPOINT_XFER_BULK:
		ep_cfg = EP_CFG_EPTYPE(USB_ENDPOINT_XFER_BULK);

		if ((priv_dev->dev_ver == DEV_VER_V2  && !priv_ep->dir) ||
		    priv_dev->dev_ver > DEV_VER_V2)
			ep_cfg |= EP_CFG_TDL_CHK;
		break;
	default:
		ep_cfg = EP_CFG_EPTYPE(USB_ENDPOINT_XFER_ISOC);
		mult = CDNS3_EP_ISO_HS_MULT - 1;
		buffering = mult + 1;
	}

	switch (priv_dev->gadget.speed) {
	case USB_SPEED_FULL:
		max_packet_size = is_iso_ep ? 1023 : 64;
		break;
	case USB_SPEED_HIGH:
		max_packet_size = is_iso_ep ? 1024 : 512;
		break;
	case USB_SPEED_SUPER:
		/* It's limitation that driver assumes in driver. */
		mult = 0;
		max_packet_size = 1024;
		if (priv_ep->type == USB_ENDPOINT_XFER_ISOC) {
			maxburst = CDNS3_EP_ISO_SS_BURST - 1;
			buffering = (mult + 1) *
				    (maxburst + 1);

			if (priv_ep->interval > 1)
				buffering++;
		} else {
			maxburst = CDNS3_EP_BUF_SIZE - 1;
		}
		break;
	default:
		/* all other speed are not supported */
		return;
	}

	if (max_packet_size == 1024)
		priv_ep->trb_burst_size = 128;
	else if (max_packet_size >= 512)
		priv_ep->trb_burst_size = 64;
	else
		priv_ep->trb_burst_size = 16;

	ret = cdns3_ep_onchip_buffer_reserve(priv_dev, buffering + 1,
					     !!priv_ep->dir);
	if (ret) {
		dev_err(priv_dev->dev, "onchip mem is full, ep is invalid\n");
		return;
	}

	ep_cfg |= EP_CFG_MAXPKTSIZE(max_packet_size) |
		  EP_CFG_MULT(mult) |
		  EP_CFG_BUFFERING(buffering) |
		  EP_CFG_MAXBURST(maxburst);

	cdns3_select_ep(priv_dev, bEndpointAddress);
	writel(ep_cfg, &priv_dev->regs->ep_cfg);

	dev_dbg(priv_dev->dev, "Configure %s: with val %08x\n",
		priv_ep->name, ep_cfg);
}

/* Find correct direction for HW endpoint according to description */
static int cdns3_ep_dir_is_correct(struct usb_endpoint_descriptor *desc,
				   struct cdns3_endpoint *priv_ep)
{
	return (priv_ep->endpoint.caps.dir_in && usb_endpoint_dir_in(desc)) ||
	       (priv_ep->endpoint.caps.dir_out && usb_endpoint_dir_out(desc));
}

static struct
cdns3_endpoint *cdns3_find_available_ep(struct cdns3_device *priv_dev,
					struct usb_endpoint_descriptor *desc)
{
	struct usb_ep *ep;
	struct cdns3_endpoint *priv_ep;

	list_for_each_entry(ep, &priv_dev->gadget.ep_list, ep_list) {
		unsigned long num;
		int ret;
		/* ep name pattern likes epXin or epXout */
		char c[2] = {ep->name[2], '\0'};

		ret = kstrtoul(c, 10, &num);
		if (ret)
			return ERR_PTR(ret);

		priv_ep = ep_to_cdns3_ep(ep);
		if (cdns3_ep_dir_is_correct(desc, priv_ep)) {
			if (!(priv_ep->flags & EP_CLAIMED)) {
				priv_ep->num  = num;
				return priv_ep;
			}
		}
	}

	return ERR_PTR(-ENOENT);
}

/*
 *  Cadence IP has one limitation that all endpoints must be configured
 * (Type & MaxPacketSize) before setting configuration through hardware
 * register, it means we can't change endpoints configuration after
 * set_configuration.
 *
 * This function set EP_CLAIMED flag which is added when the gadget driver
 * uses usb_ep_autoconfig to configure specific endpoint;
 * When the udc driver receives set_configurion request,
 * it goes through all claimed endpoints, and configure all endpoints
 * accordingly.
 *
 * At usb_ep_ops.enable/disable, we only enable and disable endpoint through
 * ep_cfg register which can be changed after set_configuration, and do
 * some software operation accordingly.
 */
static struct
usb_ep *cdns3_gadget_match_ep(struct usb_gadget *gadget,
			      struct usb_endpoint_descriptor *desc,
			      struct usb_ss_ep_comp_descriptor *comp_desc)
{
	struct cdns3_device *priv_dev = gadget_to_cdns3_device(gadget);
	struct cdns3_endpoint *priv_ep;
	unsigned long flags;

	priv_ep = cdns3_find_available_ep(priv_dev, desc);
	if (IS_ERR(priv_ep)) {
		dev_err(priv_dev->dev, "no available ep\n");
		return NULL;
	}

	dev_dbg(priv_dev->dev, "match endpoint: %s\n", priv_ep->name);

	spin_lock_irqsave(&priv_dev->lock, flags);
	priv_ep->endpoint.desc = desc;
	priv_ep->dir  = usb_endpoint_dir_in(desc) ? USB_DIR_IN : USB_DIR_OUT;
	priv_ep->type = usb_endpoint_type(desc);
	priv_ep->flags |= EP_CLAIMED;
	priv_ep->interval = desc->bInterval ? BIT(desc->bInterval - 1) : 0;

	spin_unlock_irqrestore(&priv_dev->lock, flags);
	return &priv_ep->endpoint;
}

/**
 * cdns3_gadget_ep_alloc_request Allocates request
 * @ep: endpoint object associated with request
 * @gfp_flags: gfp flags
 *
 * Returns allocated request address, NULL on allocation error
 */
struct usb_request *cdns3_gadget_ep_alloc_request(struct usb_ep *ep,
						  gfp_t gfp_flags)
{
	struct cdns3_endpoint *priv_ep = ep_to_cdns3_ep(ep);
	struct cdns3_request *priv_req;

	priv_req = kzalloc(sizeof(*priv_req), gfp_flags);
	if (!priv_req)
		return NULL;

	priv_req->priv_ep = priv_ep;

	trace_cdns3_alloc_request(priv_req);
	return &priv_req->request;
}

/**
 * cdns3_gadget_ep_free_request Free memory occupied by request
 * @ep: endpoint object associated with request
 * @request: request to free memory
 */
void cdns3_gadget_ep_free_request(struct usb_ep *ep,
				  struct usb_request *request)
{
	struct cdns3_request *priv_req = to_cdns3_request(request);

	if (priv_req->aligned_buf)
		priv_req->aligned_buf->in_use = 0;

	trace_cdns3_free_request(priv_req);
	kfree(priv_req);
}

/**
 * cdns3_gadget_ep_enable Enable endpoint
 * @ep: endpoint object
 * @desc: endpoint descriptor
 *
 * Returns 0 on success, error code elsewhere
 */
static int cdns3_gadget_ep_enable(struct usb_ep *ep,
				  const struct usb_endpoint_descriptor *desc)
{
	struct cdns3_endpoint *priv_ep;
	struct cdns3_device *priv_dev;
	const struct usb_ss_ep_comp_descriptor *comp_desc;
	u32 reg = EP_STS_EN_TRBERREN;
	u32 bEndpointAddress;
	unsigned long flags;
	int enable = 1;
	int ret;
	int val;

	priv_ep = ep_to_cdns3_ep(ep);
	priv_dev = priv_ep->cdns3_dev;
	comp_desc = priv_ep->endpoint.comp_desc;

	if (!ep || !desc || desc->bDescriptorType != USB_DT_ENDPOINT) {
		dev_dbg(priv_dev->dev, "usbss: invalid parameters\n");
		return -EINVAL;
	}

	if (!desc->wMaxPacketSize) {
		dev_err(priv_dev->dev, "usbss: missing wMaxPacketSize\n");
		return -EINVAL;
	}

	if (dev_WARN_ONCE(priv_dev->dev, priv_ep->flags & EP_ENABLED,
			  "%s is already enabled\n", priv_ep->name))
		return 0;

	spin_lock_irqsave(&priv_dev->lock, flags);

	priv_ep->endpoint.desc = desc;
	priv_ep->type = usb_endpoint_type(desc);
	priv_ep->interval = desc->bInterval ? BIT(desc->bInterval - 1) : 0;

	if (priv_ep->interval > ISO_MAX_INTERVAL &&
	    priv_ep->type == USB_ENDPOINT_XFER_ISOC) {
		dev_err(priv_dev->dev, "Driver is limited to %d period\n",
			ISO_MAX_INTERVAL);

		ret =  -EINVAL;
		goto exit;
	}

	bEndpointAddress = priv_ep->num | priv_ep->dir;
	cdns3_select_ep(priv_dev, bEndpointAddress);

	if (usb_ss_max_streams(comp_desc) && usb_endpoint_xfer_bulk(desc)) {
		/*
		 * Enable stream support (SS mode) related interrupts
		 * in EP_STS_EN Register
		 */
		if (priv_dev->gadget.speed >= USB_SPEED_SUPER) {
			reg |= EP_STS_EN_IOTEN | EP_STS_EN_PRIMEEEN |
				EP_STS_EN_SIDERREN | EP_STS_EN_MD_EXITEN |
				EP_STS_EN_STREAMREN;
			priv_ep->use_streams = true;
			cdns3_stream_ep_reconfig(priv_dev, priv_ep);
			priv_dev->using_streams |= true;
		}
	}

	ret = cdns3_allocate_trb_pool(priv_ep);

	if (ret)
		goto exit;

	bEndpointAddress = priv_ep->num | priv_ep->dir;
	cdns3_select_ep(priv_dev, bEndpointAddress);

	trace_cdns3_gadget_ep_enable(priv_ep);

	writel(EP_CMD_EPRST, &priv_dev->regs->ep_cmd);

	ret = readl_poll_timeout_atomic(&priv_dev->regs->ep_cmd, val,
					!(val & (EP_CMD_CSTALL | EP_CMD_EPRST)),
					1, 1000);

	if (unlikely(ret)) {
		cdns3_free_trb_pool(priv_ep);
		ret =  -EINVAL;
		goto exit;
	}

	/* enable interrupt for selected endpoint */
	cdns3_set_register_bit(&priv_dev->regs->ep_ien,
			       BIT(cdns3_ep_addr_to_index(bEndpointAddress)));

	if (priv_dev->dev_ver < DEV_VER_V2)
		cdns3_wa2_enable_detection(priv_dev, priv_ep, reg);

	writel(reg, &priv_dev->regs->ep_sts_en);

	/*
	 * For some versions of controller at some point during ISO OUT traffic
	 * DMA reads Transfer Ring for the EP which has never got doorbell.
	 * This issue was detected only on simulation, but to avoid this issue
	 * driver add protection against it. To fix it driver enable ISO OUT
	 * endpoint before setting DRBL. This special treatment of ISO OUT
	 * endpoints are recommended by controller specification.
	 */
	if (priv_ep->type == USB_ENDPOINT_XFER_ISOC  && !priv_ep->dir)
		enable = 0;

	if (enable)
		cdns3_set_register_bit(&priv_dev->regs->ep_cfg, EP_CFG_ENABLE);

	ep->desc = desc;
	priv_ep->flags &= ~(EP_PENDING_REQUEST | EP_STALLED | EP_STALL_PENDING |
			    EP_QUIRK_ISO_OUT_EN | EP_QUIRK_EXTRA_BUF_EN);
	priv_ep->flags |= EP_ENABLED | EP_UPDATE_EP_TRBADDR;
	priv_ep->wa1_set = 0;
	priv_ep->enqueue = 0;
	priv_ep->dequeue = 0;
	reg = readl(&priv_dev->regs->ep_sts);
	priv_ep->pcs = !!EP_STS_CCS(reg);
	priv_ep->ccs = !!EP_STS_CCS(reg);
	/* one TRB is reserved for link TRB used in DMULT mode*/
	priv_ep->free_trbs = priv_ep->num_trbs - 1;
exit:
	spin_unlock_irqrestore(&priv_dev->lock, flags);

	return ret;
}

/**
 * cdns3_gadget_ep_disable Disable endpoint
 * @ep: endpoint object
 *
 * Returns 0 on success, error code elsewhere
 */
static int cdns3_gadget_ep_disable(struct usb_ep *ep)
{
	struct cdns3_endpoint *priv_ep;
	struct cdns3_request *priv_req;
	struct cdns3_device *priv_dev;
	struct usb_request *request;
	unsigned long flags;
	int ret = 0;
	u32 ep_cfg;
	int val;

	if (!ep) {
		pr_err("usbss: invalid parameters\n");
		return -EINVAL;
	}

	priv_ep = ep_to_cdns3_ep(ep);
	priv_dev = priv_ep->cdns3_dev;

	if (dev_WARN_ONCE(priv_dev->dev, !(priv_ep->flags & EP_ENABLED),
			  "%s is already disabled\n", priv_ep->name))
		return 0;

	spin_lock_irqsave(&priv_dev->lock, flags);

	trace_cdns3_gadget_ep_disable(priv_ep);

	cdns3_select_ep(priv_dev, ep->desc->bEndpointAddress);

	ep_cfg = readl(&priv_dev->regs->ep_cfg);
	ep_cfg &= ~EP_CFG_ENABLE;
	writel(ep_cfg, &priv_dev->regs->ep_cfg);

	/**
	 * Driver needs some time before resetting endpoint.
	 * It need waits for clearing DBUSY bit or for timeout expired.
	 * 10us is enough time for controller to stop transfer.
	 */
	readl_poll_timeout_atomic(&priv_dev->regs->ep_sts, val,
				  !(val & EP_STS_DBUSY), 1, 10);
	writel(EP_CMD_EPRST, &priv_dev->regs->ep_cmd);

	readl_poll_timeout_atomic(&priv_dev->regs->ep_cmd, val,
				  !(val & (EP_CMD_CSTALL | EP_CMD_EPRST)),
				  1, 1000);
	if (unlikely(ret))
		dev_err(priv_dev->dev, "Timeout: %s resetting failed.\n",
			priv_ep->name);

	while (!list_empty(&priv_ep->pending_req_list)) {
		request = cdns3_next_request(&priv_ep->pending_req_list);

		cdns3_gadget_giveback(priv_ep, to_cdns3_request(request),
				      -ESHUTDOWN);
	}

	while (!list_empty(&priv_ep->wa2_descmiss_req_list)) {
		priv_req = cdns3_next_priv_request(&priv_ep->wa2_descmiss_req_list);

		kfree(priv_req->request.buf);
		cdns3_gadget_ep_free_request(&priv_ep->endpoint,
					     &priv_req->request);
		list_del_init(&priv_req->list);
		--priv_ep->wa2_counter;
	}

	while (!list_empty(&priv_ep->deferred_req_list)) {
		request = cdns3_next_request(&priv_ep->deferred_req_list);

		cdns3_gadget_giveback(priv_ep, to_cdns3_request(request),
				      -ESHUTDOWN);
	}

	priv_ep->descmis_req = NULL;

	ep->desc = NULL;
	priv_ep->flags &= ~EP_ENABLED;
	priv_ep->use_streams = false;

	spin_unlock_irqrestore(&priv_dev->lock, flags);

	return ret;
}

/**
 * cdns3_gadget_ep_queue Transfer data on endpoint
 * @ep: endpoint object
 * @request: request object
 * @gfp_flags: gfp flags
 *
 * Returns 0 on success, error code elsewhere
 */
static int __cdns3_gadget_ep_queue(struct usb_ep *ep,
				   struct usb_request *request,
				   gfp_t gfp_flags)
{
	struct cdns3_endpoint *priv_ep = ep_to_cdns3_ep(ep);
	struct cdns3_device *priv_dev = priv_ep->cdns3_dev;
	struct cdns3_request *priv_req;
	int ret = 0;

	request->actual = 0;
	request->status = -EINPROGRESS;
	priv_req = to_cdns3_request(request);
	trace_cdns3_ep_queue(priv_req);

	if (priv_dev->dev_ver < DEV_VER_V2) {
		ret = cdns3_wa2_gadget_ep_queue(priv_dev, priv_ep,
						priv_req);

		if (ret == EINPROGRESS)
			return 0;
	}

	ret = cdns3_prepare_aligned_request_buf(priv_req);
	if (ret < 0)
		return ret;

	ret = usb_gadget_map_request_by_dev(priv_dev->sysdev, request,
					    usb_endpoint_dir_in(ep->desc));
	if (ret)
		return ret;

	list_add_tail(&request->list, &priv_ep->deferred_req_list);

	/*
	 * For stream capable endpoint if prime irq flag is set then only start
	 * request.
	 * If hardware endpoint configuration has not been set yet then
	 * just queue request in deferred list. Transfer will be started in
	 * cdns3_set_hw_configuration.
	 */
	if (!request->stream_id) {
		if (priv_dev->hw_configured_flag &&
		    !(priv_ep->flags & EP_STALLED) &&
		    !(priv_ep->flags & EP_STALL_PENDING))
			cdns3_start_all_request(priv_dev, priv_ep);
	} else {
		if (priv_dev->hw_configured_flag && priv_ep->prime_flag)
			cdns3_start_all_request(priv_dev, priv_ep);
	}

	return 0;
}

static int cdns3_gadget_ep_queue(struct usb_ep *ep, struct usb_request *request,
				 gfp_t gfp_flags)
{
	struct usb_request *zlp_request;
	struct cdns3_endpoint *priv_ep;
	struct cdns3_device *priv_dev;
	unsigned long flags;
	int ret;

	if (!request || !ep)
		return -EINVAL;

	priv_ep = ep_to_cdns3_ep(ep);
	priv_dev = priv_ep->cdns3_dev;

	spin_lock_irqsave(&priv_dev->lock, flags);

	ret = __cdns3_gadget_ep_queue(ep, request, gfp_flags);

	if (ret == 0 && request->zero && request->length &&
	    (request->length % ep->maxpacket == 0)) {
		struct cdns3_request *priv_req;

		zlp_request = cdns3_gadget_ep_alloc_request(ep, GFP_ATOMIC);
		zlp_request->buf = priv_dev->zlp_buf;
		zlp_request->length = 0;

		priv_req = to_cdns3_request(zlp_request);
		priv_req->flags |= REQUEST_ZLP;

		dev_dbg(priv_dev->dev, "Queuing ZLP for endpoint: %s\n",
			priv_ep->name);
		ret = __cdns3_gadget_ep_queue(ep, zlp_request, gfp_flags);
	}

	spin_unlock_irqrestore(&priv_dev->lock, flags);
	return ret;
}

/**
 * cdns3_gadget_ep_dequeue Remove request from transfer queue
 * @ep: endpoint object associated with request
 * @request: request object
 *
 * Returns 0 on success, error code elsewhere
 */
int cdns3_gadget_ep_dequeue(struct usb_ep *ep,
			    struct usb_request *request)
{
	struct cdns3_endpoint *priv_ep = ep_to_cdns3_ep(ep);
	struct cdns3_device *priv_dev = priv_ep->cdns3_dev;
	struct usb_request *req, *req_temp;
	struct cdns3_request *priv_req;
	struct cdns3_trb *link_trb;
	u8 req_on_hw_ring = 0;
	unsigned long flags;
	int ret = 0;

	if (!ep || !request || !ep->desc)
		return -EINVAL;

	spin_lock_irqsave(&priv_dev->lock, flags);

	priv_req = to_cdns3_request(request);

	trace_cdns3_ep_dequeue(priv_req);

	cdns3_select_ep(priv_dev, ep->desc->bEndpointAddress);

	list_for_each_entry_safe(req, req_temp, &priv_ep->pending_req_list,
				 list) {
		if (request == req) {
			req_on_hw_ring = 1;
			goto found;
		}
	}

	list_for_each_entry_safe(req, req_temp, &priv_ep->deferred_req_list,
				 list) {
		if (request == req)
			goto found;
	}

	goto not_found;

found:
	link_trb = priv_req->trb;

	/* Update ring only if removed request is on pending_req_list list */
	if (req_on_hw_ring && link_trb) {
		link_trb->buffer = TRB_BUFFER(priv_ep->trb_pool_dma +
			((priv_req->end_trb + 1) * TRB_SIZE));
		link_trb->control = (link_trb->control & TRB_CYCLE) |
				    TRB_TYPE(TRB_LINK) | TRB_CHAIN;

		if (priv_ep->wa1_trb == priv_req->trb)
			cdns3_wa1_restore_cycle_bit(priv_ep);
	}

	cdns3_gadget_giveback(priv_ep, priv_req, -ECONNRESET);

not_found:
	spin_unlock_irqrestore(&priv_dev->lock, flags);
	return ret;
}

/**
 * __cdns3_gadget_ep_set_halt Sets stall on selected endpoint
 * Should be called after acquiring spin_lock and selecting ep
 * @ep: endpoint object to set stall on.
 */
void __cdns3_gadget_ep_set_halt(struct cdns3_endpoint *priv_ep)
{
	struct cdns3_device *priv_dev = priv_ep->cdns3_dev;

	trace_cdns3_halt(priv_ep, 1, 0);

	if (!(priv_ep->flags & EP_STALLED)) {
		u32 ep_sts_reg = readl(&priv_dev->regs->ep_sts);

		if (!(ep_sts_reg & EP_STS_DBUSY))
			cdns3_ep_stall_flush(priv_ep);
		else
			priv_ep->flags |= EP_STALL_PENDING;
	}
}

/**
 * __cdns3_gadget_ep_clear_halt Clears stall on selected endpoint
 * Should be called after acquiring spin_lock and selecting ep
 * @ep: endpoint object to clear stall on
 */
int __cdns3_gadget_ep_clear_halt(struct cdns3_endpoint *priv_ep)
{
	struct cdns3_device *priv_dev = priv_ep->cdns3_dev;
	struct usb_request *request;
	struct cdns3_request *priv_req;
	struct cdns3_trb *trb = NULL;
	int ret;
	int val;

	trace_cdns3_halt(priv_ep, 0, 0);

	request = cdns3_next_request(&priv_ep->pending_req_list);
	if (request) {
		priv_req = to_cdns3_request(request);
		trb = priv_req->trb;
		if (trb)
			trb->control = trb->control ^ TRB_CYCLE;
	}

	writel(EP_CMD_CSTALL | EP_CMD_EPRST, &priv_dev->regs->ep_cmd);

	/* wait for EPRST cleared */
	ret = readl_poll_timeout_atomic(&priv_dev->regs->ep_cmd, val,
					!(val & EP_CMD_EPRST), 1, 100);
	if (ret)
		return -EINVAL;

	priv_ep->flags &= ~(EP_STALLED | EP_STALL_PENDING);

	if (request) {
		if (trb)
			trb->control = trb->control ^ TRB_CYCLE;
		cdns3_rearm_transfer(priv_ep, 1);
	}

	cdns3_start_all_request(priv_dev, priv_ep);
	return ret;
}

/**
 * cdns3_gadget_ep_set_halt Sets/clears stall on selected endpoint
 * @ep: endpoint object to set/clear stall on
 * @value: 1 for set stall, 0 for clear stall
 *
 * Returns 0 on success, error code elsewhere
 */
int cdns3_gadget_ep_set_halt(struct usb_ep *ep, int value)
{
	struct cdns3_endpoint *priv_ep = ep_to_cdns3_ep(ep);
	struct cdns3_device *priv_dev = priv_ep->cdns3_dev;
	unsigned long flags;
	int ret = 0;

	if (!(priv_ep->flags & EP_ENABLED))
		return -EPERM;

	spin_lock_irqsave(&priv_dev->lock, flags);

	cdns3_select_ep(priv_dev, ep->desc->bEndpointAddress);

	if (!value) {
		priv_ep->flags &= ~EP_WEDGE;
		ret = __cdns3_gadget_ep_clear_halt(priv_ep);
	} else {
		__cdns3_gadget_ep_set_halt(priv_ep);
	}

	spin_unlock_irqrestore(&priv_dev->lock, flags);

	return ret;
}

extern const struct usb_ep_ops cdns3_gadget_ep0_ops;

static const struct usb_ep_ops cdns3_gadget_ep_ops = {
	.enable = cdns3_gadget_ep_enable,
	.disable = cdns3_gadget_ep_disable,
	.alloc_request = cdns3_gadget_ep_alloc_request,
	.free_request = cdns3_gadget_ep_free_request,
	.queue = cdns3_gadget_ep_queue,
	.dequeue = cdns3_gadget_ep_dequeue,
	.set_halt = cdns3_gadget_ep_set_halt,
	.set_wedge = cdns3_gadget_ep_set_wedge,
};

/**
 * cdns3_gadget_get_frame Returns number of actual ITP frame
 * @gadget: gadget object
 *
 * Returns number of actual ITP frame
 */
static int cdns3_gadget_get_frame(struct usb_gadget *gadget)
{
	struct cdns3_device *priv_dev = gadget_to_cdns3_device(gadget);

	return readl(&priv_dev->regs->usb_itpn);
}

int __cdns3_gadget_wakeup(struct cdns3_device *priv_dev)
{
	enum usb_device_speed speed;

	speed = cdns3_get_speed(priv_dev);

	if (speed >= USB_SPEED_SUPER)
		return 0;

	/* Start driving resume signaling to indicate remote wakeup. */
	writel(USB_CONF_LGO_L0, &priv_dev->regs->usb_conf);

	return 0;
}

static int cdns3_gadget_wakeup(struct usb_gadget *gadget)
{
	struct cdns3_device *priv_dev = gadget_to_cdns3_device(gadget);
	unsigned long flags;
	int ret = 0;

	spin_lock_irqsave(&priv_dev->lock, flags);
	ret = __cdns3_gadget_wakeup(priv_dev);
	spin_unlock_irqrestore(&priv_dev->lock, flags);
	return ret;
}

static int cdns3_gadget_set_selfpowered(struct usb_gadget *gadget,
					int is_selfpowered)
{
	struct cdns3_device *priv_dev = gadget_to_cdns3_device(gadget);
	unsigned long flags;

	spin_lock_irqsave(&priv_dev->lock, flags);
	priv_dev->is_selfpowered = !!is_selfpowered;
	spin_unlock_irqrestore(&priv_dev->lock, flags);
	return 0;
}

static int cdns3_gadget_pullup(struct usb_gadget *gadget, int is_on)
{
	struct cdns3_device *priv_dev = gadget_to_cdns3_device(gadget);

	if (is_on)
		writel(USB_CONF_DEVEN, &priv_dev->regs->usb_conf);
	else
		writel(USB_CONF_DEVDS, &priv_dev->regs->usb_conf);

	return 0;
}

static void cdns3_gadget_config(struct cdns3_device *priv_dev)
{
	struct cdns3_usb_regs __iomem *regs = priv_dev->regs;
	u32 reg;

	cdns3_ep0_config(priv_dev);

	/* enable interrupts for endpoint 0 (in and out) */
	writel(EP_IEN_EP_OUT0 | EP_IEN_EP_IN0, &regs->ep_ien);

	/*
	 * Driver needs to modify LFPS minimal U1 Exit time for DEV_VER_TI_V1
	 * revision of controller.
	 */
	if (priv_dev->dev_ver == DEV_VER_TI_V1) {
		reg = readl(&regs->dbg_link1);

		reg &= ~DBG_LINK1_LFPS_MIN_GEN_U1_EXIT_MASK;
		reg |= DBG_LINK1_LFPS_MIN_GEN_U1_EXIT(0x55) |
		       DBG_LINK1_LFPS_MIN_GEN_U1_EXIT_SET;
		writel(reg, &regs->dbg_link1);
	}

	/*
	 * By default some platforms has set protected access to memory.
	 * This cause problem with cache, so driver restore non-secure
	 * access to memory.
	 */
	reg = readl(&regs->dma_axi_ctrl);
	reg |= DMA_AXI_CTRL_MARPROT(DMA_AXI_CTRL_NON_SECURE) |
	       DMA_AXI_CTRL_MAWPROT(DMA_AXI_CTRL_NON_SECURE);
	writel(reg, &regs->dma_axi_ctrl);

	/* enable generic interrupt*/
	writel(USB_IEN_INIT, &regs->usb_ien);
	writel(USB_CONF_CLK2OFFDS | USB_CONF_L1DS, &regs->usb_conf);

	cdns3_configure_dmult(priv_dev, NULL);
}

/**
 * cdns3_gadget_udc_start Gadget start
 * @gadget: gadget object
 * @driver: driver which operates on this gadget
 *
 * Returns 0 on success, error code elsewhere
 */
static int cdns3_gadget_udc_start(struct usb_gadget *gadget,
				  struct usb_gadget_driver *driver)
{
	struct cdns3_device *priv_dev = gadget_to_cdns3_device(gadget);
	unsigned long flags;
	enum usb_device_speed max_speed = driver->max_speed;

	spin_lock_irqsave(&priv_dev->lock, flags);
	priv_dev->gadget_driver = driver;

	/* limit speed if necessary */
	max_speed = min(driver->max_speed, gadget->max_speed);

	switch (max_speed) {
	case USB_SPEED_FULL:
		writel(USB_CONF_SFORCE_FS, &priv_dev->regs->usb_conf);
		writel(USB_CONF_USB3DIS, &priv_dev->regs->usb_conf);
		break;
	case USB_SPEED_HIGH:
		writel(USB_CONF_USB3DIS, &priv_dev->regs->usb_conf);
		break;
	case USB_SPEED_SUPER:
		break;
	default:
		dev_err(priv_dev->dev,
			"invalid maximum_speed parameter %d\n",
			max_speed);
		/* fall through */
	case USB_SPEED_UNKNOWN:
		/* default to superspeed */
		max_speed = USB_SPEED_SUPER;
		break;
	}

	cdns3_gadget_config(priv_dev);
	spin_unlock_irqrestore(&priv_dev->lock, flags);
	return 0;
}

/**
 * cdns3_gadget_udc_stop Stops gadget
 * @gadget: gadget object
 *
 * Returns 0
 */
static int cdns3_gadget_udc_stop(struct usb_gadget *gadget)
{
	struct cdns3_device *priv_dev = gadget_to_cdns3_device(gadget);
	struct cdns3_endpoint *priv_ep;
	u32 bEndpointAddress;
	struct usb_ep *ep;
	int val;

	priv_dev->gadget_driver = NULL;

	priv_dev->onchip_used_size = 0;
	priv_dev->out_mem_is_allocated = 0;
	priv_dev->gadget.speed = USB_SPEED_UNKNOWN;

	list_for_each_entry(ep, &priv_dev->gadget.ep_list, ep_list) {
		priv_ep = ep_to_cdns3_ep(ep);
		bEndpointAddress = priv_ep->num | priv_ep->dir;
		cdns3_select_ep(priv_dev, bEndpointAddress);
		writel(EP_CMD_EPRST, &priv_dev->regs->ep_cmd);
		readl_poll_timeout_atomic(&priv_dev->regs->ep_cmd, val,
					  !(val & EP_CMD_EPRST), 1, 100);

		priv_ep->flags &= ~EP_CLAIMED;
	}

	/* disable interrupt for device */
	writel(0, &priv_dev->regs->usb_ien);
	writel(USB_CONF_DEVDS, &priv_dev->regs->usb_conf);

	return 0;
}

static const struct usb_gadget_ops cdns3_gadget_ops = {
	.get_frame = cdns3_gadget_get_frame,
	.wakeup = cdns3_gadget_wakeup,
	.set_selfpowered = cdns3_gadget_set_selfpowered,
	.pullup = cdns3_gadget_pullup,
	.udc_start = cdns3_gadget_udc_start,
	.udc_stop = cdns3_gadget_udc_stop,
	.match_ep = cdns3_gadget_match_ep,
};

static void cdns3_free_all_eps(struct cdns3_device *priv_dev)
{
	int i;

	/* ep0 OUT point to ep0 IN. */
	priv_dev->eps[16] = NULL;

	for (i = 0; i < CDNS3_ENDPOINTS_MAX_COUNT; i++)
		if (priv_dev->eps[i]) {
			cdns3_free_trb_pool(priv_dev->eps[i]);
			devm_kfree(priv_dev->dev, priv_dev->eps[i]);
		}
}

/**
 * cdns3_init_eps Initializes software endpoints of gadget
 * @cdns3: extended gadget object
 *
 * Returns 0 on success, error code elsewhere
 */
static int cdns3_init_eps(struct cdns3_device *priv_dev)
{
	u32 ep_enabled_reg, iso_ep_reg;
	struct cdns3_endpoint *priv_ep;
	int ep_dir, ep_number;
	u32 ep_mask;
	int ret = 0;
	int i;

	/* Read it from USB_CAP3 to USB_CAP5 */
	ep_enabled_reg = readl(&priv_dev->regs->usb_cap3);
	iso_ep_reg = readl(&priv_dev->regs->usb_cap4);

	dev_dbg(priv_dev->dev, "Initializing non-zero endpoints\n");

	for (i = 0; i < CDNS3_ENDPOINTS_MAX_COUNT; i++) {
		ep_dir = i >> 4;	/* i div 16 */
		ep_number = i & 0xF;	/* i % 16 */
		ep_mask = BIT(i);

		if (!(ep_enabled_reg & ep_mask))
			continue;

		if (ep_dir && !ep_number) {
			priv_dev->eps[i] = priv_dev->eps[0];
			continue;
		}

		priv_ep = devm_kzalloc(priv_dev->dev, sizeof(*priv_ep),
				       GFP_KERNEL);
		if (!priv_ep)
			goto err;

		/* set parent of endpoint object */
		priv_ep->cdns3_dev = priv_dev;
		priv_dev->eps[i] = priv_ep;
		priv_ep->num = ep_number;
		priv_ep->dir = ep_dir ? USB_DIR_IN : USB_DIR_OUT;

		if (!ep_number) {
			ret = cdns3_init_ep0(priv_dev, priv_ep);
			if (ret) {
				dev_err(priv_dev->dev, "Failed to init ep0\n");
				goto err;
			}
		} else {
			snprintf(priv_ep->name, sizeof(priv_ep->name), "ep%d%s",
				 ep_number, !!ep_dir ? "in" : "out");
			priv_ep->endpoint.name = priv_ep->name;

			usb_ep_set_maxpacket_limit(&priv_ep->endpoint,
						   CDNS3_EP_MAX_PACKET_LIMIT);
			priv_ep->endpoint.max_streams = CDNS3_EP_MAX_STREAMS;
			priv_ep->endpoint.ops = &cdns3_gadget_ep_ops;
			if (ep_dir)
				priv_ep->endpoint.caps.dir_in = 1;
			else
				priv_ep->endpoint.caps.dir_out = 1;

			if (iso_ep_reg & ep_mask)
				priv_ep->endpoint.caps.type_iso = 1;

			priv_ep->endpoint.caps.type_bulk = 1;
			priv_ep->endpoint.caps.type_int = 1;

			list_add_tail(&priv_ep->endpoint.ep_list,
				      &priv_dev->gadget.ep_list);
		}

		priv_ep->flags = 0;

		dev_info(priv_dev->dev, "Initialized  %s support: %s %s\n",
			 priv_ep->name,
			 priv_ep->endpoint.caps.type_bulk ? "BULK, INT" : "",
			 priv_ep->endpoint.caps.type_iso ? "ISO" : "");

		INIT_LIST_HEAD(&priv_ep->pending_req_list);
		INIT_LIST_HEAD(&priv_ep->deferred_req_list);
		INIT_LIST_HEAD(&priv_ep->wa2_descmiss_req_list);
	}

	return 0;
err:
	cdns3_free_all_eps(priv_dev);
	return -ENOMEM;
}

void cdns3_gadget_exit(struct cdns3 *cdns)
{
	struct cdns3_device *priv_dev;

	priv_dev = cdns->gadget_dev;

	devm_free_irq(cdns->dev, cdns->dev_irq, priv_dev);

	pm_runtime_mark_last_busy(cdns->dev);
	pm_runtime_put_autosuspend(cdns->dev);

	usb_del_gadget_udc(&priv_dev->gadget);

	cdns3_free_all_eps(priv_dev);

	while (!list_empty(&priv_dev->aligned_buf_list)) {
		struct cdns3_aligned_buf *buf;

		buf = cdns3_next_align_buf(&priv_dev->aligned_buf_list);
		dma_free_coherent(priv_dev->sysdev, buf->size,
				  buf->buf,
				  buf->dma);

		list_del(&buf->list);
		kfree(buf);
	}

	dma_free_coherent(priv_dev->sysdev, 8, priv_dev->setup_buf,
			  priv_dev->setup_dma);

	kfree(priv_dev->zlp_buf);
	kfree(priv_dev);
	cdns->gadget_dev = NULL;
	cdns3_drd_switch_gadget(cdns, 0);
}

static int cdns3_gadget_start(struct cdns3 *cdns)
{
	struct cdns3_device *priv_dev;
	u32 max_speed;
	int ret;

	priv_dev = kzalloc(sizeof(*priv_dev), GFP_KERNEL);
	if (!priv_dev)
		return -ENOMEM;

	cdns->gadget_dev = priv_dev;
	priv_dev->sysdev = cdns->dev;
	priv_dev->dev = cdns->dev;
	priv_dev->regs = cdns->dev_regs;

	device_property_read_u16(priv_dev->dev, "cdns,on-chip-buff-size",
				 &priv_dev->onchip_buffers);

	if (priv_dev->onchip_buffers <=  0) {
		u32 reg = readl(&priv_dev->regs->usb_cap2);

		priv_dev->onchip_buffers = USB_CAP2_ACTUAL_MEM_SIZE(reg);
	}

	if (!priv_dev->onchip_buffers)
		priv_dev->onchip_buffers = 256;

	max_speed = usb_get_maximum_speed(cdns->dev);

	/* Check the maximum_speed parameter */
	switch (max_speed) {
	case USB_SPEED_FULL:
	case USB_SPEED_HIGH:
	case USB_SPEED_SUPER:
		break;
	default:
		dev_err(cdns->dev, "invalid maximum_speed parameter %d\n",
			max_speed);
		/* fall through */
	case USB_SPEED_UNKNOWN:
		/* default to superspeed */
		max_speed = USB_SPEED_SUPER;
		break;
	}

	/* fill gadget fields */
	priv_dev->gadget.max_speed = max_speed;
	priv_dev->gadget.speed = USB_SPEED_UNKNOWN;
	priv_dev->gadget.ops = &cdns3_gadget_ops;
	priv_dev->gadget.name = "usb-ss-gadget";
	priv_dev->gadget.sg_supported = 1;
	priv_dev->gadget.quirk_avoids_skb_reserve = 1;

	spin_lock_init(&priv_dev->lock);
	INIT_WORK(&priv_dev->pending_status_wq,
		  cdns3_pending_setup_status_handler);

	INIT_WORK(&priv_dev->aligned_buf_wq,
		  cdns3_free_aligned_request_buf);

	/* initialize endpoint container */
	INIT_LIST_HEAD(&priv_dev->gadget.ep_list);
	INIT_LIST_HEAD(&priv_dev->aligned_buf_list);

	ret = cdns3_init_eps(priv_dev);
	if (ret) {
		dev_err(priv_dev->dev, "Failed to create endpoints\n");
		goto err1;
	}

	/* allocate memory for setup packet buffer */
	priv_dev->setup_buf = dma_alloc_coherent(priv_dev->sysdev, 8,
						 &priv_dev->setup_dma, GFP_DMA);
	if (!priv_dev->setup_buf) {
		ret = -ENOMEM;
		goto err2;
	}

	priv_dev->dev_ver = readl(&priv_dev->regs->usb_cap6);

	dev_dbg(priv_dev->dev, "Device Controller version: %08x\n",
		readl(&priv_dev->regs->usb_cap6));
	dev_dbg(priv_dev->dev, "USB Capabilities:: %08x\n",
		readl(&priv_dev->regs->usb_cap1));
	dev_dbg(priv_dev->dev, "On-Chip memory configuration: %08x\n",
		readl(&priv_dev->regs->usb_cap2));

	priv_dev->dev_ver = GET_DEV_BASE_VERSION(priv_dev->dev_ver);

	priv_dev->zlp_buf = kzalloc(CDNS3_EP_ZLP_BUF_SIZE, GFP_KERNEL);
	if (!priv_dev->zlp_buf) {
		ret = -ENOMEM;
		goto err3;
	}

	/* add USB gadget device */
	ret = usb_add_gadget_udc(priv_dev->dev, &priv_dev->gadget);
	if (ret < 0) {
		dev_err(priv_dev->dev,
			"Failed to register USB device controller\n");
		goto err4;
	}

	return 0;
err4:
	kfree(priv_dev->zlp_buf);
err3:
	dma_free_coherent(priv_dev->sysdev, 8, priv_dev->setup_buf,
			  priv_dev->setup_dma);
err2:
	cdns3_free_all_eps(priv_dev);
err1:
	cdns->gadget_dev = NULL;
	return ret;
}

static int __cdns3_gadget_init(struct cdns3 *cdns)
{
	int ret = 0;

	/* Ensure 32-bit DMA Mask in case we switched back from Host mode */
	ret = dma_set_mask_and_coherent(cdns->dev, DMA_BIT_MASK(32));
	if (ret) {
		dev_err(cdns->dev, "Failed to set dma mask: %d\n", ret);
		return ret;
	}

	cdns3_drd_switch_gadget(cdns, 1);
	pm_runtime_get_sync(cdns->dev);

	ret = cdns3_gadget_start(cdns);
	if (ret)
		return ret;

	/*
	 * Because interrupt line can be shared with other components in
	 * driver it can't use IRQF_ONESHOT flag here.
	 */
	ret = devm_request_threaded_irq(cdns->dev, cdns->dev_irq,
					cdns3_device_irq_handler,
					cdns3_device_thread_irq_handler,
					IRQF_SHARED, dev_name(cdns->dev),
					cdns->gadget_dev);

	if (ret)
		goto err0;

	return 0;
err0:
	cdns3_gadget_exit(cdns);
	return ret;
}

static int cdns3_gadget_suspend(struct cdns3 *cdns, bool do_wakeup)
{
	struct cdns3_device *priv_dev = cdns->gadget_dev;

	cdns3_disconnect_gadget(priv_dev);

	priv_dev->gadget.speed = USB_SPEED_UNKNOWN;
	usb_gadget_set_state(&priv_dev->gadget, USB_STATE_NOTATTACHED);
	cdns3_hw_reset_eps_config(priv_dev);

	/* disable interrupt for device */
	writel(0, &priv_dev->regs->usb_ien);

	return 0;
}

static int cdns3_gadget_resume(struct cdns3 *cdns, bool hibernated)
{
	struct cdns3_device *priv_dev = cdns->gadget_dev;

	if (!priv_dev->gadget_driver)
		return 0;

	cdns3_gadget_config(priv_dev);

	return 0;
}

/**
 * cdns3_gadget_init - initialize device structure
 *
 * cdns: cdns3 instance
 *
 * This function initializes the gadget.
 */
int cdns3_gadget_init(struct cdns3 *cdns)
{
	struct cdns3_role_driver *rdrv;

	rdrv = devm_kzalloc(cdns->dev, sizeof(*rdrv), GFP_KERNEL);
	if (!rdrv)
		return -ENOMEM;

	rdrv->start	= __cdns3_gadget_init;
	rdrv->stop	= cdns3_gadget_exit;
	rdrv->suspend	= cdns3_gadget_suspend;
	rdrv->resume	= cdns3_gadget_resume;
	rdrv->state	= CDNS3_ROLE_STATE_INACTIVE;
	rdrv->name	= "gadget";
	cdns->roles[USB_ROLE_DEVICE] = rdrv;

	return 0;
}<|MERGE_RESOLUTION|>--- conflicted
+++ resolved
@@ -82,11 +82,7 @@
  * @ptr: address of device controller register to be read and changed
  * @mask: bits requested to clar
  */
-<<<<<<< HEAD
-void cdns3_clear_register_bit(void __iomem *ptr, u32 mask)
-=======
 static void cdns3_clear_register_bit(void __iomem *ptr, u32 mask)
->>>>>>> 04d5ce62
 {
 	mask = readl(ptr) & ~mask;
 	writel(mask, ptr);
@@ -1908,11 +1904,7 @@
 	return 0;
 }
 
-<<<<<<< HEAD
-void cdns3_stream_ep_reconfig(struct cdns3_device *priv_dev,
-=======
 static void cdns3_stream_ep_reconfig(struct cdns3_device *priv_dev,
->>>>>>> 04d5ce62
 			      struct cdns3_endpoint *priv_ep)
 {
 	if (!priv_ep->use_streams || priv_dev->gadget.speed < USB_SPEED_SUPER)
@@ -1933,11 +1925,7 @@
 			       EP_CFG_TDL_CHK | EP_CFG_SID_CHK);
 }
 
-<<<<<<< HEAD
-void cdns3_configure_dmult(struct cdns3_device *priv_dev,
-=======
 static void cdns3_configure_dmult(struct cdns3_device *priv_dev,
->>>>>>> 04d5ce62
 			   struct cdns3_endpoint *priv_ep)
 {
 	struct cdns3_usb_regs __iomem *regs = priv_dev->regs;
